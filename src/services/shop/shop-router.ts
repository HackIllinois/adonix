--- conflicted
+++ resolved
@@ -1,7 +1,10 @@
+
 import crypto from "crypto";
+//ShopItemBuyRequestSchema
 import {
-    // ShopInsufficientFundsError,
-    // ShopInsufficientFundsErrorSchema,
+    ShopInsufficientFundsError,
+    ShopInsufficientFundsErrorSchema,
+    ShopInsufficientQuantityErrorSchema,
     ShopItem,
     ShopItemAlreadyExistsError,
     ShopItemAlreadyExistsErrorSchema,
@@ -9,6 +12,7 @@
     ShopItemIdSchema,
     ShopItemNotFoundError,
     ShopItemNotFoundErrorSchema,
+    ShopItemQRCodesSchema,
     ShopItemSchema,
     ShopItemsSchema,
     ShopItemUpdateRequestSchema,
@@ -23,11 +27,11 @@
 import Config from "../../common/config";
 import Models from "../../common/models";
 import { Role } from "../auth/auth-schemas";
-// import { updatePoints } from "../profile/profile-lib";
 import specification, { Tag } from "../../middleware/specification";
 import { z } from "zod";
 import { SuccessResponseSchema } from "../../common/schemas";
-// import { getAuthenticatedUser } from "../../common/auth";
+import { updatePoints } from "../profile/profile-lib";
+import { getAuthenticatedUser } from "../../common/auth";
 
 const shopRouter = Router();
 shopRouter.get(
@@ -67,7 +71,7 @@
         method: "post",
         path: "/shop/item/",
         tag: Tag.SHOP,
-        role: null,
+        role: Role.ADMIN,
         summary: "Creates a shop item",
         body: ShopItemCreateRequestSchema,
         responses: {
@@ -186,58 +190,220 @@
     },
 );
 
-<<<<<<< HEAD
-shopRouter.get(
-    "/item/qr/:id/",
-    specification({
-        method: "get",
-        path: "/shop/item/qr/{id}/",
-        tag: Tag.SHOP,
-        role: null,
-        summary: "Gets the QR codes for a shop item",
+shopRouter.post(
+    "/cart/redeem",
+    specification({
+        method: "post",
+        path: "/shop/cart/redeem/",
+        tag: Tag.SHOP,
+        role: Role.STAFF,
+        summary: "Purchases the order",
+        body: ShopItemFulfillOrderSchema,
+        responses: {
+            [StatusCode.SuccessOK]: {
+                description: "The successfully purchased order",
+                schema: SuccessSchema,
+            },
+            [StatusCode.ClientErrorNotFound]: {
+                description: "Order doesn't exist",
+                schema: ShopItemNotFoundErrorSchema,
+            },
+            [StatusCode.ClientErrorBadRequest]: {
+                description: "Not enough quantity in shop",
+                schema: ShopInsufficientFundsErrorSchema,
+            },
+        },
+    }),
+    async (req, res) => {
+        // when qr code is scanned, will call this so body needs to have order num and then i use that
+        // to get the order and then for each item in the order, subtract the quantity and then return success
+        const body = req.body;
+        const num = body.userId;
+        
+        const order = await Models.ShopOrder.findOne({ userId: num });
+
+        if(!order) {
+            return res.status(StatusCode.ClientErrorNotFound).send(ShopItemNotFoundError);
+        }
+
+        const profile = await Models.AttendeeProfile.findOne({ userId: order.userId });
+        if (!profile) {
+            throw Error("Could not find attendee profile");
+        }
+
+
+        for(let i = 0; i < order.items.length; i++) {
+
+            const item = await Models.ShopItem.findOne({ itemId: order.items[i] });
+
+            if(!item) {
+                return res.status(StatusCode.ClientErrorNotFound).send(ShopItemNotFoundError);
+            }
+
+            const q = order.quantity?.[i] as number | 0;
+
+            if(q == undefined || item.quantity < q) {
+                return res.status(StatusCode.ClientErrorNotFound).send(ShopInsufficientFundsError);
+            }
+        }
+
+        for(let i = 0; i < order.items.length; i++) {
+            const item = await Models.ShopItem.findOne({ itemId: order.items[i] });
+
+            if(!item) {
+                return res.status(StatusCode.ClientErrorNotFound).send(ShopItemNotFoundError);
+            }
+
+            const q = order.quantity?.[i] as number | 0;
+
+            /*
+            const updatedItem = await Models.ShopItem.findOneAndUpdate({ itemId: order.items[i] }, body, {
+                quantity: item.quantity - q,
+            });
+            */
+
+            const updatedShopQuantity = await Models.ShopItem.updateOne(
+                { itemId: order.items[i] },
+                {
+                    $inc: { quantity: -q },
+                },
+            );
+
+            if (!updatedShopQuantity) {
+                return res.status(StatusCode.ClientErrorNotFound).send(ShopItemNotFoundError);
+            }
+
+            //update coins in user
+            await updatePoints(order.userId, -(q*item.price)).then(console.error);
+        }
+
+        const result = await Models.ShopOrder.deleteOne({ userId: num });
+        if (result.deletedCount === 0) {
+            return res.status(404).json({ message: "Order not found" });
+        }
+
+        return res.status(StatusCode.SuccessOK).json({ message: "success" });
+    },
+);
+
+shopRouter.post(
+    "/cart/:itemId",
+    specification({
+        method: "post",
+        path: "/shop/cart/{itemId}/",
+        tag: Tag.SHOP,
+        role: Role.USER,
+        summary: "Adds item to users cart",
         parameters: z.object({
-            id: ShopItemIdSchema,
+            itemId: ShopItemIdSchema,
         }),
         responses: {
             [StatusCode.SuccessOK]: {
                 description: "The qr codes",
-                schema: ShopItemQRCodesSchema,
+                schema: SuccessSchema,
             },
             [StatusCode.ClientErrorNotFound]: {
                 description: "Item doesn't exist",
                 schema: ShopItemNotFoundErrorSchema,
             },
-        },
-    }),
-    async (req, res) => {
-        const { id: itemId } = req.params;
-
-        const item = await Models.ShopItem.findOne({ itemId });
-
+            [StatusCode.ClientErrorBadRequest]: {
+                description: "Not enough quantity in shop",
+                schema: ShopInsufficientFundsErrorSchema,
+            },
+        },
+    }),
+    async (req, res) => {
+
+        const { itemId } = req.params;
+        const { id: userId } = getAuthenticatedUser(req);
+
+        var userOrder = await Models.ShopOrder.findOne({ userId: userId });
+        //user doesn't have a order yet
+        if(!userOrder) {
+            const shopOrder: ShopOrder = {
+                items: [],
+                quantity: [],
+                userId: userId,
+            };
+
+            await Models.ShopOrder.create(shopOrder);
+            userOrder = await Models.ShopOrder.findOne({ userId: userId });
+        }
+
+        if(!userOrder){
+            throw Error("Creating cart for user failed.")
+        }
+
+        //check if enough quantity in shop
+        const item = await Models.ShopItem.findOne({ itemId: itemId });
         if (!item) {
             return res.status(StatusCode.ClientErrorNotFound).send(ShopItemNotFoundError);
         }
 
-        const uris = item.instances.map((instance: string) => `hackillinois://item?itemId=${itemId}&instance=${instance}`);
-        return res.status(StatusCode.SuccessOK).send({ itemId, qrInfo: uris });
-    },
-);
-
-
-//MINE
-shopRouter.post(
-    "/item/generateorder",
-    specification({
-        method: "post",
-        path: "/shop/item/generateorder/",
-        tag: Tag.SHOP,
-        role: null,
-        summary: "Generates an order and returns a qr code",
-        body: ShopItemGenerateOrderSchema,
-        responses: {
-            [StatusCode.SuccessOK]: {
-                description: "The qr codes",
-                schema: OrderQRCodesSchema,
+        if(item.quantity <= 0) {
+            return res.status(StatusCode.ClientErrorBadRequest).send(ShopInsufficientFundsError);
+        }
+
+        //check if user has enough coins
+        const profile = await Models.AttendeeProfile.findOne({ userId: userId });
+        if (!profile) {
+            throw Error("Could not find attendee profile");
+        }
+
+        if (profile.points < item.price) {
+            return res.status(StatusCode.ClientErrorBadRequest).send(ShopInsufficientFundsError);
+        }
+
+        //add item to order or increase quantity
+        const items = userOrder.items;
+        var found = false;
+        for(let i = 0; i < items.length; i++) {
+            if(items[i] = itemId) {
+                found = true;
+
+                const updatedShopOrder = await Models.ShopOrder.updateOne(
+                    { userId: userId },
+                    { 
+                        $inc: { [`quantity.${i}`]: 1 }
+                    },
+                );
+                if (!updatedShopOrder) {
+                    return res.status(StatusCode.ClientErrorNotFound).send(ShopItemNotFoundError);
+                }
+            }
+        }
+        if(!found) {
+            const updatedShopOrder = await Models.ShopOrder.updateOne(
+                { userId: userId },
+                {
+                    $push: {
+                        items: itemId,
+                        quantity: 1
+                    }
+                },
+            );
+            
+            if (!updatedShopOrder) {
+                return res.status(StatusCode.ClientErrorNotFound).send(ShopItemNotFoundError);
+            }
+        }
+
+        return res.status(StatusCode.SuccessOK).send({ message: "success" });
+    },
+);
+
+shopRouter.get(
+    "/cart",
+    specification({
+        method: "get",
+        path: "/shop/cart/",
+        tag: Tag.SHOP,
+        role: Role.USER,
+        summary: "Returns content of users cart",
+        responses: {
+            [StatusCode.SuccessOK]: {
+                description: "List of items and quantity",
+                schema: ShopItemGenerateOrderSchema,
             },
             [StatusCode.ClientErrorNotFound]: {
                 description: "Item doesn't exist",
@@ -245,18 +411,87 @@
             },
             [StatusCode.ClientErrorBadRequest]: {
                 description: "Not enough quantity in shop",
+                schema: ShopInsufficientQuantityErrorSchema,
+            },
+        },
+    }),
+    async (req, res) => {
+        const { id: userId } = getAuthenticatedUser(req);
+
+        //get their order from order db
+        var userOrder = await Models.ShopOrder.findOne({ userId: userId });
+        if(!userOrder) {
+            const shopOrder: ShopOrder = {
+                items: [],
+                quantity: [],
+                userId: userId,
+            };
+
+            await Models.ShopOrder.create(shopOrder);
+            userOrder = await Models.ShopOrder.findOne({ userId: userId });
+        }
+
+        if(!userOrder) {
+            throw Error("Unable to view cart.")
+        }
+
+        const items = userOrder.items;
+        const quantity = userOrder.quantity;
+
+        //check if enough quantity in shop
+        //Dont need to check
+        /*
+        for(let i = 0; i < items.length; i++) {
+            const item = await Models.ShopItem.findOne({ itemId: items[i] });
+
+            if (!item) {
+                return res.status(StatusCode.ClientErrorNotFound).send(ShopItemNotFoundError);
+            }
+
+            const q = quantity?.[i] as number | undefined;
+            if(q == undefined || item.quantity < q) {
+                return res.status(StatusCode.ClientErrorBadRequest).send(ShopInsufficientQuantityError);
+            }
+        }
+        */
+
+        return res.status(StatusCode.SuccessOK).send({ items: items, quantity: quantity});
+    },
+);
+
+
+shopRouter.get(
+    "/cart/qr",
+    specification({
+        method: "get",
+        path: "/shop/cart/qr/",
+        tag: Tag.SHOP,
+        role: Role.USER,
+        summary: "Returns qr code of users cart",
+        responses: {
+            [StatusCode.SuccessOK]: {
+                description: "The qr codes",
+                schema: OrderQRCodesSchema,
+            },
+            [StatusCode.ClientErrorNotFound]: {
+                description: "Item doesn't exist",
+                schema: ShopItemNotFoundErrorSchema,
+            },
+            [StatusCode.ClientErrorBadRequest]: {
+                description: "Not enough quantity in shop",
                 schema: ShopInsufficientFundsErrorSchema,
             },
         },
     }),
     async (req, res) => {
-        const body = req.body;
-        const items = body.items;
-        const quantity = body.quantity;
-
-        //const payload = res.locals.payload as JwtPayload;
-        //const userId = payload.id;
-
+        const { id: userId } = getAuthenticatedUser(req);
+
+        const userOrder = await Models.ShopOrder.findOne({ userId: userId });
+        if(!userOrder) {
+            throw Error("no order");
+        }
+        const items = userOrder.items;
+        const quantity = userOrder.quantity;
         //check if enough quantity in shop
         for(let i = 0; i < items.length; i++) {
             //items[i] is the _id of the items
@@ -268,12 +503,11 @@
 
             const q = quantity?.[i] as number | undefined;
             if(q == undefined || item.quantity < q) {
-                return res.status(StatusCode.ClientErrorNotFound).send(ShopInsufficientFundsError);
+                return res.status(StatusCode.ClientErrorBadRequest).send(ShopInsufficientFundsError);
             }
         }
 
         //check if user has enough coins
-        /*
         var currPrice = 0;
         for(let i = 0; i < items.length; i++) {
             const item = await Models.ShopItem.findOne({ itemId: items[i] });
@@ -288,195 +522,19 @@
                 throw Error("Could not find attendee profile");
             }
 
-            if (profile.coins < currPrice) {
+            if (profile.points < currPrice) {
                 return res.status(StatusCode.ClientErrorBadRequest).send(ShopInsufficientFundsError);
             }
         }
-        */
 
         //have availability of all item and user has enough coins so can generate qr code with order number
-        const { v4: uuidv4 } = require('uuid');
-        const order = uuidv4();
-        const qrCodeUrl = `hackillinois://ordernum?orderNum=${order}`;
-
-        const shopOrder: ShopOrder = {
-            orderNum: order,
-            items: items,
-            quantity: quantity,
-            userId: "userId",
-        };
-
-        await Models.ShopOrder.create(shopOrder);
+        const qrCodeUrl = `hackillinois://userId?userId=${userId}`;
 
         return res.status(StatusCode.SuccessOK).send({ qrInfo: qrCodeUrl });
     },
 );
 
-//MINE
-shopRouter.post(
-    "/item/fulfillorder",
-    specification({
-        method: "post",
-        path: "/shop/item/fulfillorder/",
-        tag: Tag.SHOP,
-        role: null,
-        summary: "Purchases the order",
-        body: ShopItemFulfillOrderSchema,
-        responses: {
-            [StatusCode.SuccessOK]: {
-                description: "The successfully purchased order",
-                schema: SuccessSchema,
-            },
-            [StatusCode.ClientErrorNotFound]: {
-                description: "Order doesn't exist",
-                schema: ShopItemNotFoundErrorSchema,
-            },
-            [StatusCode.ClientErrorBadRequest]: {
-                description: "Not enough quantity in shop",
-                schema: ShopInsufficientFundsErrorSchema,
-            },
-        },
-    }),
-    async (req, res) => {
-        // when qr code is scanned, will call this so body needs to have order num and then i use that
-        // to get the order and then for each item in the order, subtract the quantity and then return success
-        const body = req.body;
-        const num = body.orderNum;
-        
-        const order = await Models.ShopOrder.findOne({ orderNum: num });
-
-        if(!order) {
-            return res.status(StatusCode.ClientErrorNotFound).send(ShopItemNotFoundError);
-        }
-        /*
-        const profile = await Models.AttendeeProfile.findOne({ userId: order.userId });
-        if (!profile) {
-            throw Error("Could not find attendee profile");
-        }
-        */
-
-        for(let i = 0; i < order.items.length; i++) {
-
-            const item = await Models.ShopItem.findOne({ itemId: order.items[i] });
-
-            if(!item) {
-                return res.status(StatusCode.ClientErrorNotFound).send(ShopItemNotFoundError);
-            }
-
-            const q = order.quantity?.[i] as number | 0;
-
-            if(q == undefined || item.quantity < q) {
-                return res.status(StatusCode.ClientErrorNotFound).send(ShopInsufficientFundsError);
-            }
-        }
-
-        for(let i = 0; i < order.items.length; i++) {
-            const item = await Models.ShopItem.findOne({ itemId: order.items[i] });
-
-            if(!item) {
-                return res.status(StatusCode.ClientErrorNotFound).send(ShopItemNotFoundError);
-            }
-
-            const q = order.quantity?.[i] as number | 0;
-
-            const updatedItem = await Models.ShopItem.findOneAndUpdate({ itemId: order.items[i] }, body, {
-                quantity: item.quantity - q,
-            });
-
-            if (!updatedItem) {
-                return res.status(StatusCode.ClientErrorNotFound).send(ShopItemNotFoundError);
-            }
-
-            //update coins in user
-            //await updateCoins(order.userId, -item.price).then(console.error);
-        }
-
-        return res.status(StatusCode.SuccessOK).json({ message: "success" });
-    },
-);
-
-
-shopRouter.post(
-    "/item/buy",
-    specification({
-        method: "post",
-        path: "/shop/item/buy/",
-        tag: Tag.SHOP,
-        role: Role.ATTENDEE,
-        summary: "Purchases a shop item",
-        body: ShopItemBuyRequestSchema,
-        responses: {
-            [StatusCode.SuccessOK]: {
-                description: "The successfully purchased item",
-                schema: ShopItemSchema,
-            },
-            [StatusCode.ClientErrorNotFound]: {
-                description: "Item doesn't exist",
-                schema: ShopItemNotFoundErrorSchema,
-            },
-            [StatusCode.ClientErrorBadRequest]: {
-                description: "Insufficient funds",
-                schema: ShopInsufficientFundsErrorSchema,
-            },
-        },
-    }),
-    async (req, res) => {
-        const itemId = req.body.itemId as string;
-        const payload = res.locals.payload as JwtPayload;
-        const userId = payload.id;
-
-        const item = await Models.ShopItem.findOne({ itemId: itemId });
-
-        if (!item) {
-            return res.status(StatusCode.ClientErrorNotFound).send(ShopItemNotFoundError);
-        }
-
-        const profile = await Models.AttendeeProfile.findOne({ userId: userId });
-
-        if (!profile) {
-            throw Error("Could not find attendee profile");
-        }
-
-        if (profile.coins < item.price) {
-            return res.status(StatusCode.ClientErrorBadRequest).send(ShopInsufficientFundsError);
-        }
-
-        const instances = item.instances;
-
-        for (let i = 0; i < instances.length; ++i) {
-            // If this isn't the instance, move on
-            if (instances[i] != req.body.instance) {
-                continue;
-            }
-
-            // delete shop item
-            const updatedShopQuantity = await Models.ShopItem.updateOne(
-                { itemId: itemId },
-                {
-                    $inc: { quantity: -1 },
-                    $pull: { instances: req.body.instance },
-                },
-            );
-
-            // decrement attendee coins
-            if (updatedShopQuantity) {
-                await updateCoins(userId, -item.price).then(console.error);
-            }
-
-            const withoutInstances = {
-                ...item.toObject(),
-                instances: undefined,
-            };
-
-            return res.status(StatusCode.SuccessOK).send(withoutInstances);
-        }
-
-        return res.status(StatusCode.ClientErrorNotFound).send(ShopItemNotFoundError);
-    },
-);
-
-=======
->>>>>>> aa7ff323
+
 function getRand(index: number): string {
     const hash = crypto.createHash("sha256").update(`${Config.JWT_SECRET}|${index}`).digest("hex");
     return hash;
