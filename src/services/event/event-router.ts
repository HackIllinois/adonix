import cors from "cors";
import { Request, Router } from "express";
import { NextFunction, Response } from "express-serve-static-core";

import { strongJwtVerification, weakJwtVerification } from "../../middleware/verify-jwt.js";

import { hasAdminPerms, hasStaffPerms } from "../auth/auth-lib.js";
import { JwtPayload } from "../auth/auth-models.js";

import { createFilteredEventView } from "./event-lib.js";
import { MetadataFormat, isValidMetadataFormat, isValidEvent } from "./event-formats.js";
import { FilteredEventView } from "./event-models.js";

import { EventFollowers, Event } from "../../database/event-db.js";
import Models from "../../database/models.js";
import { StatusCode } from "status-code-enum";

import { RouterError } from "../../middleware/error-handler.js";

const eventsRouter: Router = Router();
eventsRouter.use(cors({ origin: "*" }));

/**
 * @api {get} /event/followers/ GET /event/followers/
 * @apiGroup Event
 * @apiDescription Get all the users that are following a particular event. (Staff-Only Endpoint)
 *
 * @apiHeader {String} Authorization User's JWT Token with staff permissions.
 *
 * @apiBody {String} eventId The unique identifier of the event.
 * @apiParamExample {json} Request-Example:
 *     {
 *       "eventId": "testEvent12345"
 *     }
 *
 * @apiSuccess (200: Success) {String} eventId The ID of the event.
 * @apiSuccess (200: Success) {String[]} followers The IDs of the event's followers.
 * @apiSuccessExample {json} Example Success:
 *	{
 		"event": "testEvent12345",
 		"followers": ["provider00001", "provider00002", "provider00003"]
 * 	}
 * @apiUse strongVerifyErrors
 * @apiError (400: Bad Request) {String} InvalidRequest Event with the given ID not found.
 * @apiError (404: Not Found) {String} EventNotFound Event with the given ID not found.
 * @apiError (403: Forbidden) {String} Forbidden User does not have staff permissions.
 */
eventsRouter.get("/followers/", strongJwtVerification, async (req: Request, res: Response, next: NextFunction) => {
    const payload: JwtPayload = res.locals.payload as JwtPayload;
    const eventId: string | undefined = req.body.eventId;

    if (!hasStaffPerms(payload)) {
        return next(new RouterError(StatusCode.ClientErrorForbidden, "Forbidden"));
    }

    if (!eventId) {
        return next(new RouterError(StatusCode.ClientErrorBadRequest, "InvalidRequest"));
    }

    const event: EventFollowers | null = await Models.EventFollowers.findOne({ eventId: eventId });

    if (!event) {
        return next(new RouterError(StatusCode.ClientErrorNotFound, "EventNotFound"));
    }

    return res.status(StatusCode.SuccessOK).send({ eventId: eventId, followers: event.followers });
});

/**
 * @api {get} /event/staff/ GET /event/staff/
 * @apiGroup Event
 * @apiDescription Get event details, for staff-only events.
 *
 * @apiSuccess (200: Success) {Json} event The event details.
 * @apiSuccessExample Example Success Response
 * HTTP/1.1 200 OK
 * {
 *   "event": {
 *     "id": "52fdfc072182654f163f5f0f9a621d72",
 *     "name": "Example Event 10",
 *     "description": "This is a description",
 *     "startTime": 1532202702,
 *     "endTime": 1532212702,
 *     "locations": [
 *       {
 *         "description": "Example Location",
 *         "tags": ["SIEBEL0", "ECEB1"],
 *         "latitude": 40.1138,
 *         "longitude": -88.2249
 *       }
 *     ],
 *     "sponsor": "Example sponsor",
 *     "eventType": "WORKSHOP",
 *     "isStaff": true,
 *     "isPrivate": true,
 *     "isAsync": true,
 *     "displayOnStaffCheckIn": true,
 *     "mapImageURL": "someurlmapthingy.com",
 *   }
 * }
 *
 * @apiUse strongVerifyErrors
 * @apiError (403: Forbidden) {String} Forbidden Not a valid staff token.
 * */
eventsRouter.get("/staff/", strongJwtVerification, async (_: Request, res: Response, next: NextFunction) => {
    const payload: JwtPayload = res.locals.payload as JwtPayload;

    if (!hasStaffPerms(payload)) {
        return next(new RouterError(StatusCode.ClientErrorForbidden, "Forbidden"));
    }

    const staffEvents: Event[] = await Models.Event.find({ isStaff: true });
    return res.status(StatusCode.SuccessOK).send({ events: staffEvents });
});

/**
 * @api {get} /event/:EVENTID/ GET /event/:EVENTID/
 * @apiGroup Event
 * @apiDescription Get public event details by its unique ID.
 *
 * @apiParam {String} EVENTID The unique identifier of the event.
 *
 * @apiSuccess (200: Success) {Json} event The event details.
 * @apiSuccessExample Example Success Response (Public POV)
 * HTTP/1.1 200 OK
 * {
 *   "event": {
 *     "id": "52fdfc072182654f163f5f0f9a621d72",
 *     "name": "Example Event 10",
 *     "description": "This is a description",
 *     "startTime": 1532202702,
 *     "endTime": 1532212702,
 *     "locations": [
 *       {
 *         "description": "Example Location",
 *         "tags": ["SIEBEL0", "ECEB1"],
 *         "latitude": 40.1138,
 *         "longitude": -88.2249
 *       }
 *     ],
 *     "sponsor": "Example sponsor",
 *     "eventType": "WORKSHOP",
 *     "mapImageURL": "someurlmapthingy.com",
 *   }
 * }
 * @apiSuccessExample Example Success Response (Staff POV)
 * HTTP/1.1 200 OK
 * {
 *   "event": {
 *     "id": "52fdfc072182654f163f5f0f9a621d72",
 *     "name": "Example Event 10",
 *     "description": "This is a description",
 *     "startTime": 1532202702,
 *     "endTime": 1532212702,
 *     "locations": [
 *       {
 *         "description": "Example Location",
 *         "tags": ["SIEBEL0", "ECEB1"],
 *         "latitude": 40.1138,
 *         "longitude": -88.2249
 *       }
 *     ],
 *     "sponsor": "Example sponsor",
 *     "eventType": "WORKSHOP",
 *     "isPrivate": True,
 *     "displayOnStaffCheckIn": True,
 *     "mapImageURL": "someurlmapthingy.com",
 *   }
 * }
 *
 * @apiUse strongVerifyErrors
 * @apiError (403: Forbidden) {String} PrivateEvent Access denied for private event.
 * @apiErrorExample Example Error Response:
 *     HTTP/1.1 403 Forbidden
 *     {"error": "PrivateEvent"}
 */
eventsRouter.get("/:EVENTID/", weakJwtVerification, async (req: Request, res: Response, next: NextFunction) => {
    const eventId: string | undefined = req.params.EVENTID;

    if (!eventId) {
        return res.redirect("/");
    }

    const payload: JwtPayload = res.locals.payload as JwtPayload;
    const isStaff: boolean = hasStaffPerms(payload);

    const event = await Models.Event.findOne({ eventId: eventId });

    if (!event) {
        return next(new RouterError(StatusCode.ClientErrorNotFound, "EventNotFound"));
    }

    if (event.isStaff) {
        if (!isStaff) {
            return next(new RouterError(StatusCode.ClientErrorBadRequest, "PrivateEvent"));
        }
        return res.status(StatusCode.SuccessOK).send({ event: event });
    } else {
        const filteredEvent: FilteredEventView = createFilteredEventView(event);
        return res.status(StatusCode.SuccessOK).send({ event: filteredEvent });
    }
});

/**
 * @api {get} /event/ GET /event/
 * @apiGroup Event
 * @apiDescription Get a list of public events or filtered events based on the user's permissions.
 *
 * @apiSuccess (200: Success) {Json} events The list of events.
 * @apiSuccessExample Example Success Response (Public POV)
 * HTTP/1.1 200 OK
 * {
 *   "events": [
 *     {
 *       "id": "52fdfc072182654f163f5f0f9a621d72",
 *       "name": "Example Event 10",
 *       "description": "This is a description",
 *       "startTime": 1532202702,
 *       "endTime": 1532212702,
 *       "locations": [
 *         {
 *           "description": "Example Location",
 *           "tags": ["SIEBEL0", "ECEB1"],
 *           "latitude": 40.1138,
 *           "longitude": -88.2249
 *         }
 *       ],
 *       "sponsor": "Example sponsor",
 *       "eventType": "WORKSHOP",
 *       "mapImageURL": "someurlmapthingy.com",
 *     },
 *     // Additional events...
 *   ]
 * }
 *
 * @apiSuccessExample Example Success Response (Staff POV)
 * HTTP/1.1 200 OK
 * {
 *   "events": [
 *     {
 *       "id": "52fdfc072182654f163f5f0f9a621d72",
 *       "name": "Example Event 10",
 *       "description": "This is a description",
 *       "startTime": 1532202702,
 *       "endTime": 1532212702,
 *       "locations": [
 *         {
 *           "description": "Example Location",
 *           "tags": ["SIEBEL0", "ECEB1"],
 *           "latitude": 40.1138,
 *           "longitude": -88.2249
 *         }
 *       ],
 *       "sponsor": "Example sponsor",
 *       "eventType": "WORKSHOP",
 *       "isPrivate": true,
 *       "displayOnStaffCheckIn": true,
 *       "mapImageURL": "someurlmapthingy.com",
 *     },
 *     // Additional events...
 *   ]
 * }
 *
 * @apiUse strongVerifyErrors
 * @apiError (500: Internal Server Error) {String} InternalError An error occurred on the server.
 */
eventsRouter.get("/", weakJwtVerification, async (_: Request, res: Response) => {
    const payload: JwtPayload = res.locals.payload as JwtPayload;

    // Get collection from the database, and return it as an array
    const publicEvents: Event[] = await Models.Event.find({ isStaff: false });

    if (hasStaffPerms(payload)) {
        return res.status(StatusCode.SuccessOK).send({ events: publicEvents });
<<<<<<< HEAD
=======
    } else {
        const filteredEvents: FilteredEventView[] = publicEvents
            .filter((event: PublicEvent) => !event.isPrivate)
            .map(createFilteredEventView);
        return res.status(StatusCode.SuccessOK).send({ events: filteredEvents });
>>>>>>> b02e2081
    }

    const filteredEvents: FilteredEventView[] = publicEvents
        .filter((event: Event) => {
            return !event.isPrivate;
        })
        .map(createFilteredEventView);
    return res.status(StatusCode.SuccessOK).send({ events: filteredEvents });
});

/**
 * @api {post} /event/ POST /event/
 * @apiGroup Event
 * @apiDescription Create a new event.
 *
 * @apiHeader {String} Authorization User's JWT Token with admin permissions.
 *
 * @apiBody {Json} event The event details to be created.
 * @apiParamExample {Json} Request Body Example for Public Event:
 * {
 *   "name": "New Public Event",
 *   "description": "This is a new public event.",
 *   "startTime": 1679485545,
 *   "endTime": 1679489145,
 *   "locations": [
 *     {
 *       "description": "New Location",
 *       "tags": ["TAG1", "TAG2"],
 *       "latitude": 40.1234,
 *       "longitude": -88.5678
 *     }
 *   ],
 *   "sponsor": "Event Sponsor",
 *   "eventType": "WORKSHOP",
 *   "isStaff": false,
 *   "isPrivate": false,
 *   "displayOnStaffCheckIn": false,
 *   "mapImageURL": "someurlmapthingy.com",
 *   "points": 100
 * }
 *
 * @apiParamExample {Json} Request Body Example for Staff Event:
 * {
 *   "name": "New Staff Event",
 *   "description": "This is a new staff event.",
 *   "startTime": 1679485545,
 *   "endTime": 1679489145,
 *   "locations": [
 *     {
 *       "description": "New Location",
 *       "tags": ["TAG1", "TAG2"],
 *       "latitude": 40.1234,
 *       "longitude": -88.5678
 *     }
 *   ],
 *   "eventType": "MEETING",
 *   "isStaff": true,
 *   "isAsync": true,
 *   "mapImageURL": "someurlmapthingy.com",
 * }
 *
 * @apiSuccess (201: Created) {Json} event The created event details.
 * @apiSuccessExample Example Success Response for Public Event
 * HTTP/1.1 201 Created
 * {
 *   "event": {
 *     "id": "52fdfc072182654f163f5f0f9a621d72",
 *     "name": "New Public Event",
 *     "description": "This is a new public event.",
 *     "startTime": 1679485545,
 *     "endTime": 1679489145,
 *     "locations": [
 *       {
 *         "description": "New Location",
 *         "tags": ["TAG1", "TAG2"],
 *         "latitude": 40.1234,
 *         "longitude": -88.5678
 *       }
 *     ],
 *     "sponsor": "Event Sponsor",
 *     "eventType": "WORKSHOP",
 *     "isStaff": false
 *     "mapImageURL": "someurlmapthingy.com",
 *   }
 * }
 *
 * @apiSuccessExample Example Success Response for Staff Event
 * HTTP/1.1 201 Created
 * {
 *   "event": {
 *     "id": "52fdfc072182654f163f5f0f9a621d72",
 *     "name": "New Staff Event",
 *     "description": "This is a new staff event.",
 *     "startTime": 1679485545,
 *     "endTime": 1679489145,
 *     "locations": [
 *       {
 *         "description": "New Location",
 *         "tags": ["TAG1", "TAG2"],
 *         "latitude": 40.1234,
 *         "longitude": -88.5678
 *       }
 *     ],
 *     "sponsor": "Event Sponsor",
 *     "eventType": "MEETING",
 *     "isStaff": true,
 *     "mapImageURL": "someurlmapthingy.com",
 *   }
 * }
 *
 * @apiUse strongVerifyErrors
 * @apiError (400: Bad Request) {String} InvalidParams Invalid event parameters provided.
 * @apiError (403: Forbidden) {String} InvalidPermission User does not have admin permissions.
 * @apiError (500: Internal Server Error) {String} InternalError An error occurred on the server.
 */
eventsRouter.post("/", strongJwtVerification, async (req: Request, res: Response, next: NextFunction) => {
    const payload: JwtPayload = res.locals.payload as JwtPayload;

    // Check if the token has admin permissions
    if (!hasAdminPerms(payload)) {
        return next(new RouterError(StatusCode.ClientErrorForbidden, "InvalidPermission"));
    }

    // Convert event format into the base event format
    const eventFormat = req.body as Event;

    if (eventFormat.eventId) {
        return next(new RouterError(StatusCode.ClientErrorBadRequest, "ExtraIdProvided", { extraEventId: eventFormat.eventId }));
    }

    if (!isValidEvent(eventFormat)) {
        return next(new RouterError(StatusCode.ClientErrorBadRequest, "InvalidParams", eventFormat));
    }

    // Create the new event
    const event: Event = await Models.Event.create(eventFormat);
    return res.status(StatusCode.SuccessCreated).send(event);
});

/**
 * @api {delete} /event/:EVENTID/ DELETE /event/:EVENTID/
 * @apiGroup Event
 * @apiDescription Delete an event by its unique ID.
 *
 * @apiHeader {String} Authorization User's JWT Token with admin permissions.
 *
 * @apiParam {String} EVENTID The unique identifier of the event to be deleted.
 *
 * @apiSuccess (204: No Content) NoContent Event deleted successfully.
 *
 * @apiUse strongVerifyErrors
 * @apiError (400: Bad Request) {String} InvalidParams Invalid event ID provided.
 * @apiError (403: Forbidden) {String} InvalidPermission User does not have admin permissions.
 * @apiError (500: Internal Server Error) {String} InternalError An error occurred on the server while deleting the event.
 */
eventsRouter.delete("/:EVENTID/", strongJwtVerification, async (req: Request, res: Response, next: NextFunction) => {
    const eventId: string | undefined = req.params.EVENTID;

    // Check if request sender has permission to delete the event
    if (!hasAdminPerms(res.locals.payload as JwtPayload)) {
        return next(new RouterError(StatusCode.ClientErrorForbidden, "InvalidPermission"));
    }

    // Check if eventid field doesn't exist -> if not, returns error
    if (!eventId) {
        return next(new RouterError(StatusCode.ClientErrorBadRequest, "InvalidParams"));
    }

    // Perform a lazy delete on both databases, and return true if the operation succeeds
    await Models.Event.findOneAndDelete({ eventId: eventId });

    return res.status(StatusCode.SuccessNoContent).send({ status: "Success" });
});

/**
 * @api {get} /event/metadata/:EVENTID/ GET /event/metadata/:EVENTID/
 * @apiGroup Event
 * @apiDescription Get metadata for a specific event by its unique ID.
 *
 * @apiHeader {String} Authorization User's JWT Token with staff permissions.
 *
 * @apiParam {String} EVENTID The unique identifier of the event.
 *
 * @apiSuccess (200: Success) {Json} metadata The metadata of the event.
 * @apiSuccessExample Example Success Response
 * HTTP/1.1 200 OK
 * {
 *   "_id": "52fdfc072182654f163f5f0f9a621d72",
 *   "isStaff": true,
 *   "exp": 1636103447
 * }
 *
 * @apiUse strongVerifyErrors
 * @apiError (404: Not Found) {String} EventNotFound Event with the given ID not found.
 * @apiError (403: Forbidden) {String} InvalidPermission User does not have staff permissions.
 * @apiError (500: Internal Server Error) {String} InternalError An error occurred on the server while fetching metadata.
 */
eventsRouter.get("/metadata/:EVENTID", strongJwtVerification, async (req: Request, res: Response, next: NextFunction) => {
    const payload: JwtPayload = res.locals.payload as JwtPayload;

    if (!hasStaffPerms(payload)) {
        return next(new RouterError(StatusCode.ClientErrorForbidden, "InvalidPermission"));
    }

    // Check if the request information is valid
    const eventId: string | undefined = req.params.EVENTID;
    const event: Event | null = await Models.Event.findOne({ eventId: eventId });

    if (!event) {
        return next(new RouterError(StatusCode.ClientErrorNotFound, "EventNotFound"));
    }

    return res.status(StatusCode.SuccessOK).send({ eventId: event.eventId, exp: event.exp });
});

/**
 * @api {put} /event/metadata/ PUT /event/metadata/
 * @apiGroup Event
 * @apiDescription Update metadata for an event.
 *
 * @apiHeader {String} Authorization User's JWT Token with admin permissions.
 *
 * @apiBody (Request Body) {String} eventId The unique identifier of the event.
 * @apiBody (Request Body) {Boolean} isStaff Whether the event is staff-only.
 * @apiBody (Request Body) {Number} exp The expiration timestamp for the event.
 *
 * @apiSuccess (200: Success) {Json} metadata The updated metadata of the event.
 * @apiSuccessExample Example Success Response
 * HTTP/1.1 200 OK
 * {
 *   "eventId": "52fdfc072182654f163f5f0f9a621d72",
 *   "isStaff": true,
 *   "exp": 1636103447
 * }
 *
 * @apiUse strongVerifyErrors
 * @apiError (400: Bad Request) {String} InvalidParams Invalid request parameters.
 * @apiError (403: Forbidden) {String} InvalidPermission User does not have admin permissions.
 * @apiError (500: Internal Server Error) {String} InternalError An error occurred on the server while updating metadata.
 * @apiError (404: Not Found) {String} EventNotFound Metadata for the given event was not found
 */
eventsRouter.put("/metadata/", strongJwtVerification, async (req: Request, res: Response, next: NextFunction) => {
    const payload: JwtPayload = res.locals.payload as JwtPayload;

    if (!hasAdminPerms(payload)) {
        return next(new RouterError(StatusCode.ClientErrorForbidden, "InvalidPermission"));
    }

    // Check if the request information is valid
    const metadata: MetadataFormat = req.body as MetadataFormat;
    if (!isValidMetadataFormat(metadata)) {
        return next(new RouterError(StatusCode.ClientErrorBadRequest, "InvalidParams", metadata));
    }

    // Update the database, and return true if it passes. Else, return false.
    const event: Event | null = await Models.Event.findOneAndUpdate({ eventId: metadata.eventId }, metadata);

    if (!event) {
        return next(new RouterError(StatusCode.ClientErrorNotFound, "EventNotFound"));
    }

    return res.status(StatusCode.SuccessOK).send(event);
});

/**
 * @api {put} /event/ PUT /event/
 * @apiGroup Event
 * @apiDescription Update a pre-existing event.
 *
 * @apiHeader {String} Authorization Staff or Admin JWT Token.
 *
 * @apiBody {Json} event The event object to create or update.
 *
 * @apiParamExample Example Request (Staff):
 * HTTP/1.1 PUT /event/
 * {
 *   "event": {
 *     "eventId": "52fdfc072182654f163f5f0f9a621d72",
 *     "name": "Example Staff Event",
 *     "description": "This is a staff-only event description",
 *     "startTime": 1636110000,
 *     "endTime": 1636113600,
 *     "locations": [
 *       {
 *         "description": "Staff Location",
 *         "tags": ["Tag1", "Tag2"],
 *         "latitude": 40.1234,
 *         "longitude": -88.5678
 *       }
 *     ],
 *     "eventType": "WORKSHOP",
 *     "isStaff": true,
 *     "isPrivate": false,
 *     "isAsync": true,
 *     "displayOnStaffCheckIn": true
 *   }
 * }
 *
 * @apiParamExample Example Request (Public):
 * HTTP/1.1 PUT /event/
 * {
 *   "event": {
 *     "eventId": "52fdfc072182654f163f5f0f9a621d72",
 *     "name": "Example Public Event",
 *     "description": "This is a public event description",
 *     "startTime": 1636110000,
 *     "endTime": 1636113600,
 *     "locations": [
 *       {
 *         "description": "Public Location",
 *         "tags": ["Tag3", "Tag4"],
 *         "latitude": 41.5678,
 *         "longitude": -87.1234
 *       }
 *     ],
 *     "sponsor": "Public Sponsor",
 *     "eventType": "MEAL",
 *     "isStaff": false,
 *     "isPrivate": true,
 *     "isAsync": true,
 *     "displayOnStaffCheckIn": false
 *   }
 * }
 *
 * @apiSuccess (200: Success) {Json} event The created or updated event object.
 *
 * @apiUse strongVerifyErrors
 * @apiError (403: Forbidden) {String} Forbidden Not a valid staff or admin token.
 * @apiError (400: Bad Request) {String} Bad Request Invalid parameters or event format.
 * @apiError (500: Internal Server Error) {String} InternalError An internal error occurred.
 * @apiError (404: Not Found) {String} EventNotFound Metadata for the given event was not found
 */
eventsRouter.put("/", strongJwtVerification, async (req: Request, res: Response, next: NextFunction) => {
    const payload: JwtPayload = res.locals.payload as JwtPayload;

    // Check if the token has elevated permissions
    if (!hasAdminPerms(payload)) {
        return next(new RouterError(StatusCode.ClientErrorForbidden, "InvalidPermission"));
    }

    // Verify that the input format is valid to create a new event
    const event: Event = req.body as Event;
    const eventId: string = event.eventId;

    if (!isValidEvent(event)) {
        return next(new RouterError(StatusCode.ClientErrorBadRequest, "InvalidParams", event));
    }

    const updatedEvent: Event | null = await Models.Event.findOneAndUpdate({ eventId: eventId }, event);

    if (!updatedEvent) {
        return next(new RouterError(StatusCode.ClientErrorNotFound, "EventNotFound"));
    }

    return res.status(StatusCode.SuccessOK).send(updatedEvent);
});

export default eventsRouter;<|MERGE_RESOLUTION|>--- conflicted
+++ resolved
@@ -272,20 +272,10 @@
 
     if (hasStaffPerms(payload)) {
         return res.status(StatusCode.SuccessOK).send({ events: publicEvents });
-<<<<<<< HEAD
-=======
-    } else {
-        const filteredEvents: FilteredEventView[] = publicEvents
-            .filter((event: PublicEvent) => !event.isPrivate)
-            .map(createFilteredEventView);
-        return res.status(StatusCode.SuccessOK).send({ events: filteredEvents });
->>>>>>> b02e2081
     }
 
     const filteredEvents: FilteredEventView[] = publicEvents
-        .filter((event: Event) => {
-            return !event.isPrivate;
-        })
+        .filter((event: Event) => !event.isPrivate)
         .map(createFilteredEventView);
     return res.status(StatusCode.SuccessOK).send({ events: filteredEvents });
 });
