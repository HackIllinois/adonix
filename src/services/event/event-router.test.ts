--- conflicted
+++ resolved
@@ -2,15 +2,10 @@
 import { EventFollowers, EventAttendance } from "./event-schemas";
 import Models from "../../common/models";
 import { StatusCode } from "status-code-enum";
-<<<<<<< HEAD
 import { TESTER, getAsAttendee, getAsStaff, postAsAttendee, postAsStaff } from "../../common/testTools";
-import { UserFollowing } from "../user/user-schemas";
+import { UserFollowing, UserInfo } from "../user/user-schemas";
 import { EventSchema } from "./event-schemas";
 import { z } from "zod";
-=======
-import { TESTER, getAsAttendee, getAsStaff } from "../../common/testTools";
-import { UserFollowing, UserInfo } from "../user/user-schemas";
->>>>>>> 0582ceb1
 
 const TESTER_EVENT_FOLLOWERS = {
     eventId: "other-event",
@@ -23,15 +18,9 @@
 } satisfies UserFollowing;
 
 const TESTER_EVENT_ATTENDANCE = {
-<<<<<<< HEAD
     eventId: "test-event-123",
     attendees: ["user1", "user2"],
     excusedAttendees: [],
-} satisfies EventAttendance;
-
-=======
-    eventId: "attendees-event",
-    attendees: ["user1", "user2"],
 } satisfies EventAttendance;
 
 const TESTER_USER_INFO_1 = {
@@ -46,17 +35,13 @@
     email: "john@example.com",
 } satisfies UserInfo;
 
->>>>>>> 0582ceb1
 // Before each test, initialize database with tester & other users
 beforeEach(async () => {
     await Models.EventFollowers.create(TESTER_EVENT_FOLLOWERS);
     await Models.UserFollowing.create(TESTER_ATTENDEE_FOLLOWING);
     await Models.EventAttendance.create(TESTER_EVENT_ATTENDANCE);
-<<<<<<< HEAD
-=======
     await Models.UserInfo.create(TESTER_USER_INFO_1);
     await Models.UserInfo.create(TESTER_USER_INFO_2);
->>>>>>> 0582ceb1
 });
 
 describe("GET /event/followers/", () => {
@@ -90,7 +75,6 @@
     });
 });
 
-<<<<<<< HEAD
 describe("POST /event/mark-excused/:id/", () => {
     it("gives a forbidden error for a non-staff user", async () => {
         const response = await postAsAttendee(`/event/mark-excused/${TESTER_EVENT_ATTENDANCE.eventId}/`)
@@ -218,7 +202,9 @@
         };
 
         expect(() => EventSchema.parse(invalidEvent)).toThrow(z.ZodError);
-=======
+    });
+});
+
 describe("GET /event/attendees-info/", () => {
     it("works for a staff user and returns attendee information", async () => {
         const response = await getAsStaff(`/event/attendees-info/${TESTER_EVENT_ATTENDANCE.eventId}/`).expect(
@@ -232,6 +218,5 @@
                 { userId: "user2", name: "John Doe2", email: "john@example.com" },
             ],
         });
->>>>>>> 0582ceb1
     });
 });