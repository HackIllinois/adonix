--- conflicted
+++ resolved
@@ -51,15 +51,7 @@
 const authRouter: Router = Router();
 authRouter.use(express.urlencoded({ extended: false }));
 
-<<<<<<< HEAD
-authRouter.get("/dev/", (req: Request, res: Response) => {
-=======
-authRouter.get("/test/", (_: Request, res: Response) => {
-    res.end("Auth endpoint is working!");
-});
-
 authRouter.get("/dev/", (req: Request, res: Response, next: NextFunction) => {
->>>>>>> 49b12e5c
     const token: string | undefined = req.query.token as string | undefined;
     if (!token) {
         return next(new RouterError(StatusCode.ClientErrorBadRequest, "NoToken"));
@@ -136,10 +128,10 @@
             }
 
             res.locals.device = device;
-            SelectAuthProvider(provider, device)(req, res, next);
+            return SelectAuthProvider(provider, device)(req, res, next);
         } catch (error) {
-            console.error(error);
-            res.status(StatusCode.ServerErrorInternal).send({ error: "InternalServerError" });
+            const message = error instanceof Error ? error.message : `${error}`;
+            return next(new RouterError(undefined, undefined, undefined, message));
         }
     },
     async (req: Request, res: Response, next: NextFunction) => {
@@ -193,12 +185,12 @@
  *
  * @apiUse strongVerifyErrors
  */
-authRouter.get("/roles/list/:ROLE", strongJwtVerification, async (req: Request, res: Response) => {
+authRouter.get("/roles/list/:ROLE", strongJwtVerification, async (req: Request, res: Response, next: NextFunction) => {
     const role = req.params.ROLE as string;
     const payload = res.locals.payload as JwtPayload;
 
     if (!hasElevatedPerms(payload)) {
-        return res.status(StatusCode.ClientErrorForbidden).send({ error: "Forbidden" });
+        return next(new RouterError(StatusCode.ClientErrorForbidden, "Forbidden"));
     }
 
     return await getUsersWithRole(role)
@@ -206,8 +198,8 @@
             return res.status(StatusCode.SuccessOK).send({ userIds: users });
         })
         .catch((error: Error) => {
-            console.error(error);
-            return res.status(StatusCode.ClientErrorBadRequest).send({ error: "Unknown Error" });
+            const message = error instanceof Error ? error.message : `${error}`;
+            return next(new RouterError(StatusCode.ClientErrorBadRequest, "UnknownError", undefined, message));
         });
 });
 
@@ -227,20 +219,20 @@
  *
  * @apiUse strongVerifyErrors
  */
-authRouter.get("/roles/", strongJwtVerification, async (_: Request, res: Response) => {
+authRouter.get("/roles/", strongJwtVerification, async (_: Request, res: Response, next: NextFunction) => {
     const payload: JwtPayload = res.locals.payload as JwtPayload;
     const targetUser: string = payload.id;
 
     await getRoles(targetUser)
         .then((roles: Role[] | undefined) => {
             if (roles === undefined) {
-                return res.status(StatusCode.ClientErrorNotFound).send({ error: "UserNotFound" });
+                return next(new RouterError(StatusCode.ClientErrorNotFound, "UserNotFound"));
             }
             return res.status(StatusCode.SuccessOK).send({ id: targetUser, roles: roles });
         })
         .catch((error: Error) => {
-            console.error(error);
-            return res.status(StatusCode.ServerErrorInternal).send({ error: "InternalServerError" });
+            const message = error instanceof Error ? error.message : `${error}`;
+            return next(new RouterError(undefined, undefined, undefined, message));
         });
 });
 
@@ -264,18 +256,8 @@
  * @apiError (400: Bad Request) {String} UserNotFound User doesn't exist in the database.
  * @apiError (403: Forbidden) {String} Forbidden API accessed by user without valid perms.
  */
-<<<<<<< HEAD
-authRouter.get("/roles/:USERID", strongJwtVerification, async (req: Request, res: Response) => {
+authRouter.get("/roles/:USERID", strongJwtVerification, async (req: Request, res: Response, next: NextFunction) => {
     const targetUser: string = req.params.USERID as string;
-=======
-authRouter.get("/roles/:USERID", strongJwtVerification, async (req: Request, res: Response, next: NextFunction) => {
-    const targetUser: string | undefined = req.params.USERID;
-
-    // Check if we have a user to get roles for - if not, get roles for current user
-    if (!targetUser) {
-        return res.redirect("/auth/roles/");
-    }
->>>>>>> 49b12e5c
 
     const payload: JwtPayload = res.locals.payload as JwtPayload;
 
@@ -287,23 +269,16 @@
             const roles: Role[] | undefined = await getRoles(targetUser);
 
             if (roles === undefined) {
-                return res.status(StatusCode.ClientErrorNotFound).send({ error: "UserNotFound" });
+                return next(new RouterError(StatusCode.ClientErrorNotFound, "UserNotFound"));
             }
 
             return res.status(StatusCode.SuccessOK).send({ id: targetUser, roles: roles });
         } catch (error) {
-<<<<<<< HEAD
-            console.error(error);
-            return res.status(StatusCode.ServerErrorInternal).send({ error: "InternalServerError" });
-        }
-    } else {
-        return res.status(StatusCode.ClientErrorForbidden).send({ error: "Forbidden" });
-=======
-            return next(new RouterError(StatusCode.ClientErrorBadRequest, "UserNotFound"));
+            const message = error instanceof Error ? error.message : `${error}`;
+            return next(new RouterError(undefined, undefined, undefined, message));
         }
     } else {
         return next(new RouterError(StatusCode.ClientErrorForbidden, "Forbidden"));
->>>>>>> 49b12e5c
     }
 });
 
@@ -332,13 +307,8 @@
     const payload: JwtPayload = res.locals.payload as JwtPayload;
 
     // Not authenticated with modify roles perms
-<<<<<<< HEAD
     if (!hasAdminPerms(payload)) {
-        return res.status(StatusCode.ClientErrorForbidden).send({ error: "Forbidden" });
-=======
-    if (!hasElevatedPerms(payload)) {
         return next(new RouterError(StatusCode.ClientErrorForbidden, "Forbidden"));
->>>>>>> 49b12e5c
     }
 
     // Parse to get operation type
@@ -367,105 +337,6 @@
 });
 
 /**
-<<<<<<< HEAD
-=======
- * @api {get} /auth/list/roles/ GET /auth/list/roles/
- * @apiGroup Auth
- * @apiDescription List all the available roles.
- *
- * @apiSuccess (200: Success) {string[]} token JWT token of authenticated user.
- * @apiSuccessExample Example Success Response:
- * 	HTTP/1.1 200 OK
- *	{
- *		"id": "provider0000001",
- * 		"roles": ["Admin", "Staff", "Mentor"]
- * 	}
- *
- * @apiUse strongVerifyErrors
- * @apiError (400: Bad Request) {String} UserNotFound User doesn't exist in the database
- * @apiError (403: Forbidden) {String} Forbidden API accessed by user without valid perms
- */
-authRouter.get("/list/roles/", strongJwtVerification, (_: Request, res: Response, next: NextFunction) => {
-    const payload: JwtPayload = res.locals.payload as JwtPayload;
-
-    // Check if current user should be able to access all roles
-    if (!hasElevatedPerms(payload)) {
-        return next(new RouterError(StatusCode.ClientErrorForbidden, "Forbidden"));
-    }
-
-    // Filter enum to get all possible string keys
-    const roles: string[] = Object.keys(Role).filter((item: string) => {
-        return isNaN(Number(item));
-    });
-
-    return res.status(StatusCode.SuccessOK).send({ roles: roles });
-});
-
-/**
- * @api {get} /auth/roles/ GET /auth/roles/
- * @apiGroup Auth
- * @apiDescription Get the roles of a user from the database, provided that there is a JWT token and the token contains VALID credentials for the operation.
- *
- * @apiSuccess (200: Success) {String} id ID of the user in the request token payload.
- * @apiSuccess (200: Success) {String[]} roles Roles of the user, from the database.
- * @apiSuccessExample Example Success Response:
- * 	HTTP/1.1 200 OK
- *	{
- *		"id": "provider0000001",
- * 		"roles": ["Admin", "Staff", "Mentor"]
- * 	}
- *
- * @apiUse strongVerifyErrors
- */
-authRouter.get("/roles/", strongJwtVerification, async (_: Request, res: Response, next: NextFunction) => {
-    const payload: JwtPayload = res.locals.payload as JwtPayload;
-    const targetUser: string = payload.id;
-
-    await getRoles(targetUser)
-        .then((roles: Role[]) => {
-            return res.status(StatusCode.SuccessOK).send({ id: targetUser, roles: roles });
-        })
-        .catch((error: Error) => {
-            return next(new RouterError(StatusCode.ClientErrorBadRequest, "UserNotFound", undefined, error.message));
-        });
-});
-
-/**
- * @api {get} /auth/roles/list/:ROLE GET /auth/roles/list/:ROLE
- * @apiGroup Auth
- * @apiDescription Get all users that have a certain role.
- *
- * @apiParam ROLE Role to get the user for. Roles: USER, APPLICANT, ATTENDEE, VOLUNTEER, STAFF, ADMIN, MENTOR, SPONSOR
- *
- * @apiSuccess (200: Success) {String[]} Array of ids of users w/ the specified role.
- * @apiSuccessExample Example Success Response:
- * 	HTTP/1.1 200 OK
- *	{
- *		"data" : ["github44122133", "github22779056", "github5997469", "github98075854"]
- * 	}
- *
- * @apiUse strongVerifyErrors
- */
-authRouter.get("/roles/list/:ROLE", async (req: Request, res: Response, next: NextFunction) => {
-    const role: string | undefined = req.params.ROLE;
-
-    //Returns error if role parameter is empty
-    if (!role) {
-        return res.status(StatusCode.ClientErrorBadRequest).send({ error: "InvalidParams" });
-    }
-
-    return await getUsersWithRole(role)
-        .then((users: string[]) => {
-            return res.status(StatusCode.SuccessOK).send({ userIds: users });
-        })
-        .catch((error: Error) => {
-            console.error(error);
-            return next(new RouterError(StatusCode.ClientErrorBadRequest, "Unknown Error"));
-        });
-});
-
-/**
->>>>>>> 49b12e5c
  * @api {get} /auth/token/refresh/ GET /auth/token/refresh/
  * @apiGroup Auth
  * @apiDescription Refresh a JWT token - payload data stays consistent, but expiration date changes.
@@ -495,7 +366,8 @@
         const newToken: string = generateJwtToken(newPayload);
         return res.status(StatusCode.SuccessOK).send({ token: newToken });
     } catch (error) {
-        return next(new RouterError());
+        const message = error instanceof Error ? error.message : `${error}`;
+        return next(new RouterError(undefined, undefined, undefined, message));
     }
 });
 
