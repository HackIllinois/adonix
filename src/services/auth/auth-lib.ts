import "dotenv";
import ms from "ms";
import { Collection, ObjectId } from "mongodb";
import jsonwebtoken, { SignOptions } from "jsonwebtoken";
import { RequestHandler } from "express-serve-static-core";
import passport, { AuthenticateOptions, Profile } from "passport";

import Constants from "../../constants.js";
import databaseClient from "../../database.js";

<<<<<<< HEAD
import { AuthDB, RolesSchema } from "./auth-schemas.js";
import { JwtPayload, Provider, ProfileData, RoleOperation } from "./auth-models.js";
=======

import { RolesSchema } from "./auth-schemas.js";
import { JwtPayload, Provider, ProfileData, Role, RoleOperation } from "./auth-models.js";
>>>>>>> e8de99cb

import { UserSchema } from "../user/user-schemas.js";
import { getUser } from "../user/user-lib.js";

type AuthenticateFunction = (strategies: string | string[], options: AuthenticateOptions) => RequestHandler;
type VerifyCallback = (err: Error | null, user?: Profile | false, info?: object) => void;
type VerifyFunction = (accessToken: string, refreshToken: string, profile: Profile, done: VerifyCallback) => void;


/**
 * Perform authentication step. Use this information to redirect to provider, perform auth, and then redirect user back to main website if successful or unsuccessful.
 * In the case of a failure, throw an error.
 * @param strategies List (or string) of valid authentication strategies for this route
 * @param options Set of options to be associated with these strategies
 * @returns Passport middleware that is used to perform authentication
 */
export const authenticateFunction: AuthenticateFunction = (strategies: string | string[], options: AuthenticateOptions) => {
	return passport.authenticate(strategies, options, undefined) as RequestHandler;
};


/**
 * Simple function, used to verify that authentication actually happens correctly.
 * @param _1 Auth token - never used
 * @param _2 Refresh token - also never used
 * @param user Passport profile of the authenticated user - CHANGES based on strategy
 * @param callback Function to verify if the actual authentication step worked
 * @returns Results of the callback function, after it's been called with the user
 */
export const verifyFunction: VerifyFunction = (_1: string, _2: string, user: Profile, callback: VerifyCallback) => {
	// Data manipulation to store types of parsable inputs
	return callback(null, user);
};


/**
 * Use the ProfileData to generate a payload object for JWT token (cast, extract relevant data, and return).
 * @param provider String of the provider, being used
 * @param data ProfileData, returned from passport post-authentication step
 * @returns JwtPayload, which gets sent back to the user in the next step
 */
export async function getJwtPayloadFromProfile(provider: string, data: ProfileData): Promise<JwtPayload> {
	const userId: string = provider + data.id;
	const email: string = data.email;

	// Create payload object
	const payload: JwtPayload = {
		id: userId,
		email: email,
		provider: provider,
		roles: [],
	};

	// Get roles, and assign those to payload.roles if they exist
	await getRoles(userId).then((userRoles: Role[]) => {
		if (userRoles.length) {
			payload.roles = userRoles;
		}
	}).catch((error: string) => {
		console.error(error);
	});

	// No roles found for user -> initialize them
	if (!payload.roles.length) {
		await initializeRoles(userId, provider as Provider, email).then((newRoles: Role[]) => {
			payload.roles = newRoles;
		}).catch((error: string) => {
			console.error(error);
		});
	}

	return payload;
}


/**
 * Get a JWT payload for a user, from database. Perform an auth query and an users query, which are used in an implicit join.
 * @param targetUser UserID of the user to return a JWT payload for.
 * @returns Promise, containing either JWT payload or reason for failure
 */
export async function getJwtPayloadFromDB(targetUser: string): Promise<JwtPayload> {
	let authInfo: RolesSchema | undefined;
	let userInfo: UserSchema | undefined;

	// Fill in auth info, used for provider and roles
	await getAuthInfo(targetUser).then((info: RolesSchema) => {
		authInfo = info;
	}).catch((error: string) => {
		console.error(error);
	});

	// Fill in user info, used for email
	await getUser(targetUser).then((info: UserSchema) => {
		userInfo = info;
	}).catch((error: string) => {
		console.error(error);
	});

	// If either one does not exist, the info doesn't exist in the database. Throw error
	if (!authInfo || !userInfo) {
		return Promise.reject("UserNotFound");
	}

	// Create and return new payload
	const newPayload: JwtPayload = {
		id: targetUser,
		roles: authInfo.roles as Role[],
		email: userInfo.email,
		provider: authInfo.provider,
	};

	return newPayload;
}


/**
 * Create the token, assign an expiry date, and sign it
 * @param payload JWT payload to be included in the token
 * @param expiration Offset-based expiration. If not provided, defaults to 2 days.
 * @returns Signed JWT token, to be returned to the user.
 */
export function generateJwtToken(payload?: JwtPayload, expiration?: string): string {
	if (!payload) {
		throw new Error("No JWT token passed in!");
	}

	// Ensure that the secret actually exists
	const secret: string | undefined = process.env.JWT_SECRET;
	if (!secret) {
		throw new Error("No secret provided for signing!");
	}

	// // Appends an expiry field to the JWT token
	const options: SignOptions = { };
	const offset: number = ms(expiration ?? Constants.DEFAULT_JWT_OFFSET);
	payload.exp = Math.floor(Date.now() + offset) / Constants.MILLISECONDS_PER_SECOND;

	// Generate a token, and return it
	const token: string = jsonwebtoken.sign(payload, secret, options);
	return token;
}


/**
 * Ensure that a JWT token is a valid token. If invalid, throws an error.
 * @param token JWT token to decode
 * @returns Payload of the token if valid/
 */
export function decodeJwtToken(token?: string): JwtPayload {
	if (!token) {
		throw new Error("NoToken");
	}

	// Ensure that we have a secret to parse token
	const secret: string | undefined = process.env.JWT_SECRET;
	if (!secret) {
		throw new Error("NoSecret");
	}

	// Verify already ensures that the token isn't expired. If it is, it returns an error
	return jsonwebtoken.verify(token, secret) as JwtPayload;
}


/**
 * Create an auth database entry for the current user. Should be called whenever a user is created.
 * @param id UserID to create the entry for
 * @param provider Provider being used to create this entry
 * @param email Email address of current user
 * @returns Promise, containing list of user roles if valid. If invalid, error containing why.
 */
export async function initializeRoles(id: string, provider: Provider, email: string): Promise<Role[]> {
	const roles: Role[] = defineUserRoles(provider, email);

	// Create a new rolesEntry for the database, and insert it into the collection
	const newUser: RolesSchema = { _id: new ObjectId(), id: id, provider: provider, roles: roles };
	const collection: Collection = databaseClient.db(Constants.AUTH_DB).collection(AuthDB.ROLES);
	await collection.insertOne(newUser);

	return roles;
}


/**
 * Function to define the very basic user roles that a user should have before getting access.
 * @param provider Provider used to sign the user up
 * @param email Email address that the user signed up with
 * @returns List of roles that the uer containss
 */
export function defineUserRoles(provider: Provider, email: string): Role[] {
	const roles: Role[] = [];

	// Check if this is a staff email
	if (provider == Provider.GOOGLE && email.endsWith("@hackillinois.org")) {
		roles.push(Role.STAFF);
		// If email in the system admin list, add the admin role
		if (Constants.SYSTEM_ADMIN_LIST.includes(email.replace("@hackillinois.org", ""))) {
			roles.push(Role.ADMIN);
		}
	}

	// Add the basic USER role in the provider
	if (provider == Provider.GITHUB) {
		roles.push(Role.USER);
	}

	return roles;
}


/**
 * Get auth database information for a given user
 * @param id UserID of the user to return the info for
 * @returns Promise containing user, provider, email, and roles if valid. If invalid, error containing why.
 */
export async function getAuthInfo(id: string): Promise<RolesSchema> {
	const collection: Collection = databaseClient.db(Constants.AUTH_DB).collection(AuthDB.ROLES);

	try {
		const info: RolesSchema | null = await collection.findOne({ id: id }) as RolesSchema | null;

		// Null check to ensure that we're not returning anything null
		if (!info) {
			return Promise.reject("UserNotFound");
		}

		return info;
	} catch {
		return Promise.reject("InternalError");
	}
}


/**
 * Calls the getAuthInfo function to get roles for a user
 * @param id UserID of the user to return the info for
 * @returns Promise, containing array of roles for the user.
 */
export async function getRoles(id: string): Promise<Role[]> {
	let roles: Role[] | undefined;
	// Call helper function to get auth info, and return data from there
	await getAuthInfo(id).then((user: RolesSchema) => {
		roles = user.roles as Role[];
	}).catch((error: string) => {
		return Promise.reject(error);
	});

	return roles ?? Promise.reject("UserNotFound");
}


/**
 * Update the roles of a particular user within the database. CAN ONLY PERFORM ADD/REMOVE operations
 * @param userId ID of the user to update
 * @param role Role to add/remove
 * @param operation Operation to perform
 * @returns Promise - if valid, then update operation worked. If invalid, then contains why.
 */
export async function updateRoles(userId: string, role: Role, operation: RoleOperation): Promise<void> {
	let filter: Partial<RolesSchema> | undefined;

	// Get filter, representing operation to perform on mongoDB
	switch (operation) {
	case RoleOperation.ADD: filter = { "$addToSet": { "roles": role } }; break;
	case RoleOperation.REMOVE: filter = { "$pull": { "roles": role } }; break;
	}

	// Apply filter to roles collection, based on the operation
	const collection: Collection = databaseClient.db(Constants.AUTH_DB).collection(AuthDB.ROLES);
	await collection.updateOne({ id: userId }, filter);
}


/**
 * Check if a user should have permissions to perform operations on attendees
 * @param payload Payload of user performing the actual request
 * @returns True if the user is an ADMIN or a STAFF, else false
 */
export function hasElevatedPerms(payload: JwtPayload | undefined): boolean {
	if (!payload) {
		return false;
	}
	
	const roles: Role[] = payload.roles;
	return roles.includes(Role.ADMIN) || roles.includes(Role.STAFF);
}


/**
 * Given a string of the format device=DEVICENAME, verify that the string is actually valid and contains a device name.
 * @param k Key-value pair, representing the parameter.
 * @returns Device type if valid, else throws an error
 */
export function getDevice(kv?: string): string {
	if (!kv) {
		throw new Error("NoInput");
	}


	// Replace everything before/after the first equal with nothing, to get KV pairs
	const key: string = kv.replace(/=.*/, "");
	const value: string = kv.replace(/.*=/, "");

	if (!key || key != "device") {
		throw new Error("NoKey");
	}

	if (!value || !Constants.REDIRECT_MAPPINGS.has(value) ) {
		throw new Error("NoValue");
	}

	return value;
}<|MERGE_RESOLUTION|>--- conflicted
+++ resolved
@@ -8,14 +8,8 @@
 import Constants from "../../constants.js";
 import databaseClient from "../../database.js";
 
-<<<<<<< HEAD
 import { AuthDB, RolesSchema } from "./auth-schemas.js";
 import { JwtPayload, Provider, ProfileData, RoleOperation } from "./auth-models.js";
-=======
-
-import { RolesSchema } from "./auth-schemas.js";
-import { JwtPayload, Provider, ProfileData, Role, RoleOperation } from "./auth-models.js";
->>>>>>> e8de99cb
 
 import { UserSchema } from "../user/user-schemas.js";
 import { getUser } from "../user/user-lib.js";
