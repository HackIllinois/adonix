--- conflicted
+++ resolved
@@ -443,7 +443,20 @@
             throw Error("Failed to update challenge");
         }
 
-<<<<<<< HEAD
+        const admissionResult = await Models.AdmissionDecision.findOneAndUpdate(
+            { userId: userId },
+            {
+                correctProChallenge: true,
+            },
+            {
+                new: true,
+            },
+        );
+
+        if (!admissionResult) {
+            throw Error("Failed to update admission");
+        }
+
         // SEND CHALLENGE COMPLETION EMAIL
         const mailInfo: MailInfo = {
             templateId: Templates.CHALLENGE_COMPLETION,
@@ -451,21 +464,6 @@
             templateData: { name: registration.firstName },
         };
         await sendMail(mailInfo);
-=======
-        const admissionResult = await Models.AdmissionDecision.findOneAndUpdate(
-            { userId: userId },
-            {
-                correctProChallenge: true,
-            },
-            {
-                new: true,
-            },
-        );
-
-        if (!admissionResult) {
-            throw Error("Failed to update admission");
-        }
->>>>>>> 26e1fd83
 
         return res.status(StatusCode.SuccessOK).send({
             inputFileId: challengeResult.inputFileId,
