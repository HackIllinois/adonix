--- conflicted
+++ resolved
@@ -8,6 +8,7 @@
 
 import { UserInfo } from "../../database/user-db.js";
 import Models from "../../database/models.js";
+import Constants from "../../constants.js";
 
 const userRouter: Router = Router();
 
@@ -75,21 +76,13 @@
 
     // Return false if we haven't created a payload yet
     if (!newPayload) {
-<<<<<<< HEAD
-        return res.status(Constants.FORBIDDEN).send({ error: "Forbidden" });
-=======
-        return res.status(StatusCode.ClientErrorForbidden).send("Forbidden");
->>>>>>> 8b5ac8ce
+        return res.status(StatusCode.ClientErrorForbidden).send({ error: "Forbidden" });
     }
 
     // Generate the token
     const token: string = generateJwtToken(newPayload, false, "20s");
     const uri: string = `hackillinois://user?userToken=${token}`;
-<<<<<<< HEAD
-    return res.status(Constants.SUCCESS).send({ userId: newPayload.id, qrInfo: uri });
-=======
-    return res.status(StatusCode.SuccessOK).send({ userId: payload.id, qrInfo: uri });
->>>>>>> 8b5ac8ce
+    return res.status(StatusCode.SuccessOK).send({ userId: newPayload.id, qrInfo: uri });
 });
 
 /**
@@ -125,11 +118,7 @@
         if (userInfo) {
             return res.status(StatusCode.SuccessOK).send(userInfo);
         } else {
-<<<<<<< HEAD
-            return res.status(Constants.NOT_FOUND).send({ error: "UserNotFound" });
-=======
-            return res.status(StatusCode.ServerErrorInternal).send({ error: "UserNotFound" });
->>>>>>> 8b5ac8ce
+            return res.status(StatusCode.ClientErrorNotFound).send({ error: "UserNotFound" });
         }
     }
 
@@ -164,67 +153,7 @@
     if (user) {
         return res.status(StatusCode.SuccessOK).send(user);
     } else {
-<<<<<<< HEAD
-        return res.status(Constants.NOT_FOUND).send({ error: "UserNotFound" });
-=======
-        return res.status(StatusCode.ClientErrorBadRequest).send({ error: "UserNotFound" });
-    }
-});
-
-/**
- * @api {post} /user/ POST /user/
- * @apiGroup User
- * @apiDescription Update a given user
- *
- * @apiBody {String} userId UserID
- * @apiBody {String} name User's name.
- * @apiBody {String} email Email address (staff gmail or Github email).
- * @apiParamExample {json} Example Request:
- *	{
-		"userId": "provider00001",
-		"name": "john doe",
-		"email": "johndoe@provider.com"
- * 	}
- *
- * @apiSuccess (200: Success) {String} userId UserID
- * @apiSuccess (200: Success) {String} name User's name.
- * @apiSuccess (200: Success) {String} email Email address (staff gmail or Github email).
-		
- * @apiSuccessExample Example Success Response:
-		* 	HTTP/1.1 200 OK
-		*	{
-			"userId": "provider00001",
-			"name": "john",
-			"email": "johndoe@provider.com"
- 		* 	}
- * @apiUse strongVerifyErrors
- */
-userRouter.post("/", strongJwtVerification, async (req: Request, res: Response) => {
-    const token: JwtPayload = res.locals.payload as JwtPayload;
-
-    if (!hasElevatedPerms(token)) {
-        return res.status(StatusCode.ClientErrorForbidden).send({ error: "InvalidToken" });
-    }
-
-    // Get userData from the request, and print to output
-    const userData: UserFormat = req.body as UserFormat;
-
-    if (!isValidUserFormat(userData)) {
-        return res.status(StatusCode.ClientErrorBadRequest).send({ error: "InvalidParams" });
-    }
-
-    // Update the given user
-    const updatedUser: UserInfo | null = await Models.UserInfo.findOneAndUpdate(
-        { userId: userData.userId },
-        { $set: userData },
-        { upsert: true },
-    );
-
-    if (updatedUser) {
-        return res.status(StatusCode.SuccessOK).send(updatedUser);
-    } else {
-        return res.status(StatusCode.ServerErrorInternal).send({ error: "InternalError" });
->>>>>>> 8b5ac8ce
+        return res.status(StatusCode.ClientErrorNotFound).send({ error: "UserNotFound" });
     }
 });
 
