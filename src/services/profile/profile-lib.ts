--- conflicted
+++ resolved
@@ -1,16 +1,6 @@
-<<<<<<< HEAD
-// import { Request } from "express";
-import Constants from "../../constants.js";
-import { LeaderboardEntry } from "./profile-models";
-// import { MongoNetworkTimeoutError } from "mongodb";
-// import { JwtPayload } from "../auth/auth-models.js";
-// import { decodeJwtToken } from "../auth/auth-lib.js";
-
-=======
 import { AttendeeProfile } from "../../database/attendee-db.js";
 import Constants from "../../constants.js";
 import { LeaderboardEntry } from "./profile-models.js";
->>>>>>> 0c4da311
 
 /**
  * Remove non-necessary fields from a leaderboardentry item
@@ -31,10 +21,5 @@
  * @returns True if limit is non-negative, else false
  */
 export function isValidLimit(limit: number): boolean {
-<<<<<<< HEAD
-	return limit > Constants.ZERO;
-}
-=======
     return limit > Constants.ZERO;
 }
->>>>>>> 0c4da311
