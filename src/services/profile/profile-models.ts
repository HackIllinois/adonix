// Object containing an entry for the leaderboard
export interface LeaderboardEntry {
<<<<<<< HEAD
	id: string,
	points: number,
	discord: string,
}

export interface Profile {
    id: string,
    firstName: string,
    lastName: string,
    points: number,
    discord: string,
    avatarUrl: string,
    foodWave: number,
=======
    points: number;
    displayName: string;
>>>>>>> 0c4da311
}<|MERGE_RESOLUTION|>--- conflicted
+++ resolved
@@ -1,9 +1,7 @@
 // Object containing an entry for the leaderboard
 export interface LeaderboardEntry {
-<<<<<<< HEAD
-	id: string,
-	points: number,
-	discord: string,
+    points: number;
+    displayName: string;
 }
 
 export interface Profile {
@@ -14,8 +12,4 @@
     discord: string,
     avatarUrl: string,
     foodWave: number,
-=======
-    points: number;
-    displayName: string;
->>>>>>> 0c4da311
 }