import cors from "cors";
import { Request, Router } from "express";
import { Response } from "express-serve-static-core";

import Constants from "../../constants.js";
import { isValidLimit } from "./profile-lib.js";
import { AttendeeMetadata, AttendeeProfile } from "../../database/attendee-db.js";
import Models from "../../database/models.js";
import { Query } from "mongoose";
import { LeaderboardEntry } from "./profile-models.js";

import { JwtPayload } from "../auth/auth-models.js";
import { strongJwtVerification } from "../../middleware/verify-jwt.js";
import { ProfileFormat, isValidProfileFormat } from "./profile-formats.js";
import { hasElevatedPerms } from "../auth/auth-lib.js";
<<<<<<< HEAD
import { DeleteResult } from "mongodb";
=======
import { StatusCode } from "status-code-enum";
>>>>>>> ceb2a2dc

const profileRouter: Router = Router();

profileRouter.use(cors({ origin: "*" }));

/**
 * @api {get} /profile/leaderboard/ GET /profile/leaderboard/
 * @apiGroup Profile
 * @apiDescription Get the top N profiles from the leaderboard, sorted by points.
 *
 * @apiQuery {int} limit Number of profiles to return. If not provided, defaults to all profiles stored in the database.
 *
 *
 * @apiSuccess (200: Success) {Json} profiles Specified number of profiles, sorted in descending point order.
 * @apiSuccessExample Example Success Response:
 * HTTP/1.1 200 OK
 * {
    "profiles": [
        {
            "displayName": "profileid123456",
            "points": 2021,
        },
        {
            "displayName": "patrick"
            "points": 2020,
        },
    ]
 }

 * @apiError (400: Bad Request) {String} InvalidInput Invalid value passed in for limit (negative or zero).
 * @apiError (500: Internal Error) {String} InternalError Database operation failed.
 * @apiErrorExample Example Error Response:
 *     HTTP/1.1 400 Bad Request
 *     {"error": "InvalidInput"}
 */
profileRouter.get("/leaderboard/", async (req: Request, res: Response) => {
    const limitString: string | undefined = req.query.limit as string | undefined;

    // Initialize the metadata
    let leaderboardQuery: Query<AttendeeProfile[], AttendeeProfile> = Models.AttendeeProfile.find().sort({ points: -1 });

    // Returns NaN if invalid input is passed in
    if (limitString) {
        let limit = parseInt(limitString);

        // Check for limit validity
        if (!limit || !isValidLimit) {
            return res.status(StatusCode.ClientErrorBadRequest).send({ error: "InvalidLimit" });
        }

        // if the limit is above the leaderboard query limit, set it to the query limit
        limit = Math.min(limit, Constants.LEADERBOARD_QUERY_LIMIT);

        leaderboardQuery = leaderboardQuery.limit(limit);
    } else {
        const limit = Constants.LEADERBOARD_QUERY_LIMIT;

        leaderboardQuery = leaderboardQuery.limit(limit);
    }
    // Perform the actual query, filter, and return the results
    const leaderboardProfiles: AttendeeProfile[] = await leaderboardQuery;
    const filteredLeaderboardEntried: LeaderboardEntry[] = leaderboardProfiles.map((profile) => {
        return { displayName: profile.displayName, points: profile.points };
    });

    return res.status(StatusCode.SuccessOK).send({
        profiles: filteredLeaderboardEntried,
    });
});

/**
 * @api {get} /profile/ GET /profile/
 * @apiGroup Profile
 * @apiDescription Retrieve the user profile based on their authentication.
 *
 * @apiSuccess (200: Success) {string} userID ID of the user
 * @apiSuccess (200: Success) {string} displayName Publicly-visible display name for the user
 * @apiSuccess (200: Success) {string} discordTag Discord tag for the user
 * @apiSuccess (200: Success) {string} avatarUrl URL that contains the user avatar
 * @apiSuccess (200: Success) {number} points Points that the user has
 * @apiSuccessExample Example Success Response:
 * HTTP/1.1 200 OK
 * {
 *    "_id": "12345",
 *    "userId": "google12345"
 *    "displayName": "hackillinois",
 *    "discordTag": "discordtag",
 *    "avatarUrl": "na",
 *    "points": 0,
 * }
 *
 * @apiError (404: Not Found) {String} UserNotFound The user's profile was not found.
 * @apiError (500: Internal Error) {String} InternalError An internal server error occurred.
 * @apiErrorExample Example Error Response (UserNotFound):
 *     HTTP/1.1 404 Not Found
 *     {"error": "UserNotFound"}
 *
 * @apiErrorExample Example Error Response (InternalError):
 *     HTTP/1.1 500 Internal Server Error
 *     {"error": "InternalError"}
 */

profileRouter.get("/", strongJwtVerification, async (_: Request, res: Response) => {
    const payload: JwtPayload = res.locals.payload as JwtPayload;

    const userId: string = payload.id;

    const user: AttendeeProfile | null = await Models.AttendeeProfile.findOne({ userId: userId });

    if (!user) {
<<<<<<< HEAD
        return res.status(Constants.NOT_FOUND).send({ error: "UserNotFound" });
=======
        return res.status(StatusCode.ClientErrorBadRequest).send({ error: "UserNotFound" });
>>>>>>> ceb2a2dc
    }

    return res.status(StatusCode.SuccessOK).send(user);
});

/**
 * @api {get} /profile/userid/:USERID GET /profile/userid/:USERID
 * @apiGroup Profile
 * @apiDescription Retrieve the user's profile based on the provided ID as a path parameter.
 *
 * @apiParam {String} USERID User's unique ID.
 *
 * @apiSuccess (200: Success) {string} userID ID of the user
 * @apiSuccess (200: Success) {string} displayName Publicly-visible display name for the user
 * @apiSuccess (200: Success) {string} discordTag Discord tag for the user
 * @apiSuccess (200: Success) {string} avatarUrl URL that contains the user avatar
 * @apiSuccess (200: Success) {number} points Points that the user has
 *
 * @apiSuccessExample Example Success Response:
 * HTTP/1.1 200 OK
 * {
 *    "_id": "12345",
 *    "userId": "google12345",
 *    "displayName": "Hack",
 *    "discordTag": "hackillinois",
 *    "avatarUrl": "na",
 *    "points": 0,
 * }
 *
 * @apiError (404: Not Found) {String} UserNotFound The user's profile was not found.
 * @apiError (500: Internal Error) {String} InternalError An internal server error occurred.
 * @apiErrorExample Example Error Response (UserNotFound):
 *     HTTP/1.1 404 Not Found
 *     {"error": "UserNotFound"}
 *
 * @apiErrorExample Example Error Response (InternalError):
 *     HTTP/1.1 500 Internal Server Error
 *     {"error": "InternalError"}
 */

profileRouter.get("/id/:USERID", strongJwtVerification, async (req: Request, res: Response) => {
    const userId: string | undefined = req.params.USERID;
    const payload: JwtPayload = res.locals.payload as JwtPayload;

    // Trying to perform elevated operation (getting someone else's profile without elevated perms)
<<<<<<< HEAD
    if (!hasElevatedPerms(payload)) {
        return res.status(Constants.FORBIDDEN).send({ error: "Forbidden" });
=======
    if (userId != payload.id && !hasElevatedPerms(payload)) {
        return res.status(StatusCode.ClientErrorForbidden).send({ error: "Forbidden" });
>>>>>>> ceb2a2dc
    }

    const user: AttendeeProfile | null = await Models.AttendeeProfile.findOne({ userId: userId });

    if (!user) {
<<<<<<< HEAD
        return res.status(Constants.NOT_FOUND).send({ error: "UserNotFound" });
=======
        return res.status(StatusCode.ClientErrorBadRequest).send({ error: "UserNotFound" });
>>>>>>> ceb2a2dc
    }

    return res.status(StatusCode.SuccessOK).send(user);
});

profileRouter.get("/id", (_: Request, res: Response) => {
    // Redirect to the root URL
    return res.redirect("/user");
});

/**
 * @api {post} /profile POST /profile
 * @apiGroup Profile
 * @apiDescription Create a user profile based on their authentication.
 *
 * @apiBody {String} firstName User's first name.
 * @apiBody {String} lastName User's last name.
 * @apiBody {String} discord User's Discord username.
 * @apiBody {String} avatarUrl User's avatar URL.
 *
 * @apiSuccess (200: Success) {string} userID ID of the user
 * @apiSuccess (200: Success) {string} displayName Publicly-visible display name for the user
 * @apiSuccess (200: Success) {string} discordTag Discord tag for the user
 * @apiSuccess (200: Success) {string} avatarUrl URL that contains the user avatar
 * @apiSuccess (200: Success) {number} points Points that the user has
 *
 * @apiSuccessExample Example Success Response:
 * HTTP/1.1 200 OK
 * {
 *    "_id": "abc12345",
 *    "userId": "github12345",
 *    "displayName": "Hack",
 *    "discord": "HackIllinois",
 *    "avatarUrl": "na",
 *    "points": 0,
 * }
 *
 * @apiError (400: Bad Request) {String} UserAlreadyExists The user profile already exists.
 * @apiError (500: Internal Error) {String} InternalError An internal server error occurred.
 * @apiErrorExample Example Error Response (UserAlreadyExists):
 *     HTTP/1.1 400 Bad Request
 *     {"error": "UserAlreadyExists"}
 *
 * @apiErrorExample Example Error Response (InternalError):
 *     HTTP/1.1 500 Internal Server Error
 *     {"error": "InternalError"}
 */
profileRouter.post("/", strongJwtVerification, async (req: Request, res: Response) => {
    const profile: ProfileFormat = req.body as ProfileFormat;
    profile.points = Constants.DEFAULT_POINT_VALUE;

    const payload: JwtPayload = res.locals.payload as JwtPayload;
    profile.userId = payload.id;

    if (!isValidProfileFormat(profile)) {
        return res.status(StatusCode.ClientErrorBadRequest).send({ error: "InvalidParams" });
    }

    // Ensure that user doesn't already exist before creating
    const user: AttendeeProfile | null = await Models.AttendeeProfile.findOne({ userId: profile.userId });
    if (user) {
        return res.status(StatusCode.ClientErrorBadRequest).send({ error: "UserAlreadyExists" });
    }

    // Create a metadata object, and return it
    try {
        const profileMetadata: AttendeeMetadata = new AttendeeMetadata(profile.userId, Constants.DEFAULT_FOOD_WAVE);
        const newProfile = await Models.AttendeeProfile.create(profile);
        await Models.AttendeeMetadata.create(profileMetadata);
        return res.status(StatusCode.SuccessOK).send(newProfile);
    } catch (error) {
        console.error(error);
        return res.status(StatusCode.ClientErrorBadRequest).send({ error: "InvalidParams" });
    }
});

/**
 * @api {delete} /profile DELETE /profile
 * @apiGroup Profile
 * @apiDescription Delete the user's profile based on their authentication.
 *
 * @apiSuccess (200: Success) {Json} success Indicates successful deletion of the user's profile.
 * @apiSuccessExample Example Success Response:
 * HTTP/1.1 200 OK
 * {
 *    "success": true
 * }
 *
 * @apiError (500: Internal Error) {String} InternalError An internal server error occurred.
 * @apiErrorExample Example Error Response (InternalError):
 *     HTTP/1.1 500 Internal Server Error
 *     {"error": "InternalError"}
 */

profileRouter.delete("/", strongJwtVerification, async (_: Request, res: Response) => {
    const decodedData: JwtPayload = res.locals.payload as JwtPayload;

    const attendeeProfileDeleteResponse: DeleteResult = await Models.AttendeeProfile.deleteOne({ userId: decodedData.id });
    const attendeeMetadataDeleteResponse: DeleteResult = await Models.AttendeeMetadata.deleteOne({ userId: decodedData.id });

<<<<<<< HEAD
    if (
        attendeeMetadataDeleteResponse.deletedCount == Constants.ZERO ||
        attendeeProfileDeleteResponse.deletedCount == Constants.ZERO
    ) {
        return res.status(Constants.NOT_FOUND).send({ success: false, error: "AttendeeNotFound" });
    }
    return res.status(Constants.SUCCESS).send({ success: true });
=======
    return res.status(StatusCode.SuccessOK).send({ success: true });
>>>>>>> ceb2a2dc
});

export default profileRouter;<|MERGE_RESOLUTION|>--- conflicted
+++ resolved
@@ -13,11 +13,8 @@
 import { strongJwtVerification } from "../../middleware/verify-jwt.js";
 import { ProfileFormat, isValidProfileFormat } from "./profile-formats.js";
 import { hasElevatedPerms } from "../auth/auth-lib.js";
-<<<<<<< HEAD
 import { DeleteResult } from "mongodb";
-=======
 import { StatusCode } from "status-code-enum";
->>>>>>> ceb2a2dc
 
 const profileRouter: Router = Router();
 
@@ -128,11 +125,7 @@
     const user: AttendeeProfile | null = await Models.AttendeeProfile.findOne({ userId: userId });
 
     if (!user) {
-<<<<<<< HEAD
-        return res.status(Constants.NOT_FOUND).send({ error: "UserNotFound" });
-=======
         return res.status(StatusCode.ClientErrorBadRequest).send({ error: "UserNotFound" });
->>>>>>> ceb2a2dc
     }
 
     return res.status(StatusCode.SuccessOK).send(user);
@@ -178,23 +171,14 @@
     const payload: JwtPayload = res.locals.payload as JwtPayload;
 
     // Trying to perform elevated operation (getting someone else's profile without elevated perms)
-<<<<<<< HEAD
     if (!hasElevatedPerms(payload)) {
-        return res.status(Constants.FORBIDDEN).send({ error: "Forbidden" });
-=======
-    if (userId != payload.id && !hasElevatedPerms(payload)) {
         return res.status(StatusCode.ClientErrorForbidden).send({ error: "Forbidden" });
->>>>>>> ceb2a2dc
     }
 
     const user: AttendeeProfile | null = await Models.AttendeeProfile.findOne({ userId: userId });
 
     if (!user) {
-<<<<<<< HEAD
-        return res.status(Constants.NOT_FOUND).send({ error: "UserNotFound" });
-=======
         return res.status(StatusCode.ClientErrorBadRequest).send({ error: "UserNotFound" });
->>>>>>> ceb2a2dc
     }
 
     return res.status(StatusCode.SuccessOK).send(user);
@@ -295,17 +279,13 @@
     const attendeeProfileDeleteResponse: DeleteResult = await Models.AttendeeProfile.deleteOne({ userId: decodedData.id });
     const attendeeMetadataDeleteResponse: DeleteResult = await Models.AttendeeMetadata.deleteOne({ userId: decodedData.id });
 
-<<<<<<< HEAD
     if (
         attendeeMetadataDeleteResponse.deletedCount == Constants.ZERO ||
         attendeeProfileDeleteResponse.deletedCount == Constants.ZERO
     ) {
         return res.status(Constants.NOT_FOUND).send({ success: false, error: "AttendeeNotFound" });
     }
-    return res.status(Constants.SUCCESS).send({ success: true });
-=======
     return res.status(StatusCode.SuccessOK).send({ success: true });
->>>>>>> ceb2a2dc
 });
 
 export default profileRouter;