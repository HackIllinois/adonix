import cors from "cors";
import { Request, Router } from "express";
import { Response } from "express-serve-static-core";

import Constants from "../../constants.js";
import { isValidLimit } from "./profile-lib.js";
import { AttendeeProfile, AttendeeProfileModel } from "../../database/attendee-db.js";
import { Query } from "mongoose";
import { LeaderboardEntry } from "./profile-models.js";

import { JwtPayload } from "../auth/auth-models.js";
import { Profile } from "./profile-models.js";
import { strongJwtVerification, weakJwtVerification } from "../../middleware/verify-jwt.js";
import { hasElevatedPerms } from "../auth/auth-lib.js";

const profileRouter: Router = Router();

profileRouter.use(cors({ origin: "*" }));

<<<<<<< HEAD



=======
>>>>>>> 0c4da311
/**
 * @api {get} /profile/leaderboard/ GET /profile/leaderboard/
 * @apiGroup Profile
 * @apiDescription Get the top N profiles from the leaderboard, sorted by points.
 *
 * @apiQuery {int} limit Number of profiles to return. If not provided, defaults to all profiles stored in the database.
 *
 *
 * @apiSuccess (200: Success) {Json} profiles Specified number of profiles, sorted in descending point order.
 * @apiSuccessExample Example Success Response:
 * HTTP/1.1 200 OK
 * {
    "profiles": [
        {
            "id": "profileid123456",
            "points": 2021,
            "discord": "patrick#1234"
        },
        {
            "id": "profileid123456",
            "points": 2021,
            "discord": "patrick#1234"
        },
    ]
 }

 * @apiError (400: Bad Request) {String} InvalidInput Invalid value passed in for limit (negative or zero).
 * @apiError (500: Internal Error) {String} InternalError Database operation failed.
 * @apiErrorExample Example Error Response:
 *     HTTP/1.1 400 Bad Request
 *     {"error": "InvalidInput"}
 */
profileRouter.get("/leaderboard/", async (req: Request, res: Response) => {
    const limitString: string | undefined = req.query.limit as string | undefined;

    // Initialize the metadata
    let leaderboardQuery: Query<AttendeeProfile[], AttendeeProfile> = AttendeeProfileModel.find().sort({ points: -1 });

    // Returns NaN if invalid input is passed in
    if (limitString) {
        const limit = parseInt(limitString);

        // Check for limit validity
        if (!limit || !isValidLimit) {
            return res.status(Constants.BAD_REQUEST).send({ error: "InvalidLimit" });
        }

        leaderboardQuery = leaderboardQuery.limit(limit);
    }

<<<<<<< HEAD
/**
 * @api {get} /profile/ GET /profile/
 * @apiGroup Profile
 * @apiDescription Retrieve the user profile based on their authentication.
 *
 * @apiSuccess (200: Success) {Json} user User's profile information.
 * @apiSuccessExample Example Success Response:
 * HTTP/1.1 200 OK
 * {
 *    "_id": "12345",
 *    "firstName": "Hackk",
 *    "lastName": "Illinois",
 *    "discord": "hackillinois",
 *    "avatarUrl": "na",
 *    "points": 0,
 *    "id": "abcde",
 *    "foodWave": 0
 * }
 *
 * @apiError (404: Not Found) {String} UserNotFound The user's profile was not found.
 * @apiError (500: Internal Error) {String} InternalError An internal server error occurred.
 * @apiErrorExample Example Error Response (UserNotFound):
 *     HTTP/1.1 404 Not Found
 *     {"error": "UserNotFound"}
 *
 * @apiErrorExample Example Error Response (InternalError):
 *     HTTP/1.1 500 Internal Server Error
 *     {"error": "InternalError"}
 */

profileRouter.get("/", strongJwtVerification, async (_: Request, res: Response) => {
	const collection: Collection = databaseClient.db(Constants.PROFILE_DB).collection(ProfileDB.PROFILES);

	try {
		const decodedData: JwtPayload = res.locals.payload as JwtPayload;

		const id: string = decodedData.id;
		const user: Profile | null = await collection.findOne({ id: id }) as Profile | null;

		if (!user) {
			return res.status(Constants.NOT_FOUND).send({ error: "UserNotFound" });
		}

		return res.status(Constants.SUCCESS).send(user);

	} catch (error) {
		console.log(error);
		return res.status(Constants.INTERNAL_ERROR).send({ error: "InternalError" });
	}

});

/**
 * @api {get} /profile/id/:id GET /profile/id/:id
 * @apiGroup Profile
 * @apiDescription Retrieve the user's profile based on the provided ID as a path parameter.
 *
 * @apiParam {String} id User's unique ID.
 *
 * @apiSuccess (200: Success) {Json} user User's profile information.
 * @apiSuccessExample Example Success Response:
 * HTTP/1.1 200 OK
 * {
 *    "_id": "12345",
 *    "firstName": "Hackk",
 *    "lastName": "Illinois",
 *    "discord": "hackillinois",
 *    "avatarUrl": "na",
 *    "points": 0,
 *    "id": "abcde",
 *    "foodWave": 0
 * }
 *
 * @apiError (404: Not Found) {String} UserNotFound The user's profile was not found.
 * @apiError (500: Internal Error) {String} InternalError An internal server error occurred.
 * @apiErrorExample Example Error Response (UserNotFound):
 *     HTTP/1.1 404 Not Found
 *     {"error": "UserNotFound"}
 *
 * @apiErrorExample Example Error Response (InternalError):
 *     HTTP/1.1 500 Internal Server Error
 *     {"error": "InternalError"}
 */

profileRouter.get("/id/:id", weakJwtVerification, async (req: Request, res: Response) => {
	const collection: Collection = databaseClient.db(Constants.PROFILE_DB).collection(ProfileDB.PROFILES);

	const id: string | undefined = req.params.id;

	try {
		const user: Profile | null = await collection.findOne({ id: id }) as Profile | null;

		if (!user) {
			return res.status(Constants.NOT_FOUND).send({ error: "UserNotFound" });
		}

		return res.status(Constants.SUCCESS).send(user);
	} catch (error) {
		return res.status(Constants.INTERNAL_ERROR).send({ error: "InternalError" });
	}
});

/**
 * @api {post} /profile POST /profile
 * @apiGroup Profile
 * @apiDescription Create a user profile based on their authentication.
 *
 * @apiBody {String} firstName User's first name.
 * @apiBody {String} lastName User's last name.
 * @apiBody {String} discord User's Discord username.
 * @apiBody {String} avatarUrl User's avatar URL.
 *
 * @apiSuccess (200: Success) {Json} user Created user's profile information.
 * @apiSuccessExample Example Success Response:
 * HTTP/1.1 200 OK
 * {
 *    "_id": "abc12345",
 *    "firstName": "Hack",
 *    "lastName": "Illinois",
 *    "discord": "HackIllinois",
 *    "avatarUrl": "na",
 *    "points": 0,
 *    "id": "12345",
 *    "foodWave": 0
 * }
 *
 * @apiError (400: Bad Request) {String} UserAlreadyExists The user profile already exists.
 * @apiError (500: Internal Error) {String} InternalError An internal server error occurred.
 * @apiErrorExample Example Error Response (UserAlreadyExists):
 *     HTTP/1.1 400 Bad Request
 *     {"error": "UserAlreadyExists"}
 *
 * @apiErrorExample Example Error Response (InternalError):
 *     HTTP/1.1 500 Internal Server Error
 *     {"error": "InternalError"}
 */

profileRouter.post("/", strongJwtVerification, async (req: Request, res: Response) => {
	const collection: Collection = databaseClient.db(Constants.PROFILE_DB).collection(ProfileDB.PROFILES);
	
	try {
		const profile: Profile = req.body as Profile;

		const decodedData: JwtPayload = res.locals.payload as JwtPayload;

		profile.id = decodedData.id;
		profile.points = 0;
		profile.foodWave = 0;

		const user: Profile | null = await collection.findOne({ id: profile.id }) as Profile | null;
		if (user) {
			return res.status(Constants.FAILURE).send({ error: "UserAlreadyExists" });
		}

		await collection.insertOne(profile);

		return res.status(Constants.SUCCESS).send(profile);
	} catch (error) {
		console.log("err", error);
		return res.status(Constants.INTERNAL_ERROR).send({ error: "InternalError" });
	}
});

/**
 * @api {put} /profile PUT /profile
 * @apiGroup Profile
 * @apiDescription Update a user's profile based on their authentication. ADMIN and STAFF roles can edit `foodWave` and `points`.
 *
 * @apiBody {String} firstName New first name for the user.
 * @apiBody {String} lastName New last name for the user.
 * @apiBody {String} discord New Discord username for the user.
 * @apiBody {String} avatarUrl New avatar URL for the user.
 * @apiBody {Number} foodWave New food wave value (optional, only for ADMIN and STAFF).
 * @apiBody {Number} points New points value (optional, only for ADMIN and STAFF).
 *
 * @apiSuccess (200: Success) {Json} profile Updated user's profile information.
 * @apiSuccessExample Example Success Response:
 * HTTP/1.1 200 OK
 * {
 *    "firstName": "HackUpdate",
 *    "lastName": "IllinoisUpdate",
 *    "discord": "HackIllinoisUpdate",
 *    "avatarUrl": "an",
 *    "id": "12345"
 * }
 *
 * @apiError (500: Internal Error) {String} InternalError An internal server error occurred.
 * @apiErrorExample Example Error Response (InternalError):
 *     HTTP/1.1 500 Internal Server Error
 *     {"error": "InternalError"}
 */

profileRouter.put("/", strongJwtVerification, async (req: Request, res: Response) => {
	const collection: Collection = databaseClient.db(Constants.PROFILE_DB).collection(ProfileDB.PROFILES);

	const profile: Profile = req.body as Profile;

	try {
		const decodedData: JwtPayload = res.locals.payload as JwtPayload;
        
		profile.id = decodedData.id;

		// eslint-disable-next-line @typescript-eslint/typedef
		const filter = { id: profile.id };

		// not an admin
		if (!hasElevatedPerms(decodedData)) {
			// eslint-disable-next-line @typescript-eslint/typedef
			const update = {
				$set: {
					firstName: profile.firstName,
					lastName: profile.lastName,
					discord: profile.discord,
					avatarUrl: profile.avatarUrl,
				},
			};

			await collection.updateOne(filter, update);
		} else {
			const update: { $set: Partial<Profile> } = {
				$set: {
					firstName: profile.firstName,
					lastName: profile.lastName,
					discord: profile.discord,
					avatarUrl: profile.avatarUrl,
				},
			};

			if (profile.foodWave) {
				update.$set.foodWave = profile.foodWave;
			}
			if (profile.points) {
				update.$set.points = profile.points;
			}

			await collection.updateOne(filter, update);
		}

		return res.status(Constants.SUCCESS).send(profile);
	} catch (error) {
		console.log(error);
		return res.status(Constants.INTERNAL_ERROR).send({ error: "InternalError" });
	}

});

/**
 * @api {delete} /profile DELETE /profile
 * @apiGroup Profile
 * @apiDescription Delete the user's profile based on their authentication.
 *
 * @apiSuccess (200: Success) {Json} success Indicates successful deletion of the user's profile.
 * @apiSuccessExample Example Success Response:
 * HTTP/1.1 200 OK
 * {
 *    "success": true
 * }
 *
 * @apiError (500: Internal Error) {String} InternalError An internal server error occurred.
 * @apiErrorExample Example Error Response (InternalError):
 *     HTTP/1.1 500 Internal Server Error
 *     {"error": "InternalError"}
 */

profileRouter.delete("/", strongJwtVerification, async (_: Request, res: Response) => {

	const collection: Collection = databaseClient.db(Constants.PROFILE_DB).collection(ProfileDB.PROFILES);
	try {
		const decodedData: JwtPayload = res.locals.payload as JwtPayload;

		// eslint-disable-next-line @typescript-eslint/typedef
		const filter = { id: decodedData.id };

		await collection.deleteOne(filter);
		return res.status(Constants.SUCCESS).send({ success: true });

	} catch (error) {
		return res.status(Constants.INTERNAL_ERROR).send({ error: "InternalError" });
	}
    
=======
    // Perform the actual query, filter, and return the results
    const leaderboardProfiles: AttendeeProfile[] = await leaderboardQuery;
    const filteredLeaderboardEntried: LeaderboardEntry[] = leaderboardProfiles.map((profile) => {
        return { displayName: profile.displayName, points: profile.points };
    });

    return res.status(Constants.SUCCESS).send({
        profiles: filteredLeaderboardEntried,
    });
>>>>>>> 0c4da311
});

export default profileRouter;<|MERGE_RESOLUTION|>--- conflicted
+++ resolved
@@ -17,12 +17,6 @@
 
 profileRouter.use(cors({ origin: "*" }));
 
-<<<<<<< HEAD
-
-
-
-=======
->>>>>>> 0c4da311
 /**
  * @api {get} /profile/leaderboard/ GET /profile/leaderboard/
  * @apiGroup Profile
@@ -72,8 +66,17 @@
 
         leaderboardQuery = leaderboardQuery.limit(limit);
     }
-
-<<<<<<< HEAD
+    // Perform the actual query, filter, and return the results
+    const leaderboardProfiles: AttendeeProfile[] = await leaderboardQuery;
+    const filteredLeaderboardEntried: LeaderboardEntry[] = leaderboardProfiles.map((profile) => {
+        return { displayName: profile.displayName, points: profile.points };
+    });
+
+    return res.status(Constants.SUCCESS).send({
+        profiles: filteredLeaderboardEntried,
+    });
+});
+
 /**
  * @api {get} /profile/ GET /profile/
  * @apiGroup Profile
@@ -353,18 +356,6 @@
 	} catch (error) {
 		return res.status(Constants.INTERNAL_ERROR).send({ error: "InternalError" });
 	}
-    
-=======
-    // Perform the actual query, filter, and return the results
-    const leaderboardProfiles: AttendeeProfile[] = await leaderboardQuery;
-    const filteredLeaderboardEntried: LeaderboardEntry[] = leaderboardProfiles.map((profile) => {
-        return { displayName: profile.displayName, points: profile.points };
-    });
-
-    return res.status(Constants.SUCCESS).send({
-        profiles: filteredLeaderboardEntried,
-    });
->>>>>>> 0c4da311
 });
 
 export default profileRouter;