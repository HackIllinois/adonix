--- conflicted
+++ resolved
@@ -12,17 +12,15 @@
 	static readonly INTERNAL_ERROR:number = 500;
 
 	// URLs
-<<<<<<< HEAD
 	private static readonly ADMIN_DEVICE:string = "admin";
 	// private static readonly ADMIN_REDIRECT:string = "https://admin.hackillinois.org/auth";
 	private static readonly ADMIN_REDIRECT:string = "http://localhost:3000/auth/";
-=======
-	private static readonly DEV_DEVICE:string = "dev";
+
+  private static readonly DEV_DEVICE:string = "dev";
 	private static readonly DEV_REDIRECT:string = "https://adonix.hackillinois.org/auth/dev/";
 
 	private static readonly IOS_DEVICE:string = "ios";
 	private static readonly IOS_REDIRECT:string = "hackillinois://login/";
->>>>>>> 7aad9e88
 
 	private static readonly WEB_DEVICE:string = "web";
 	private static readonly WEB_REDIRECT:string = "https://www.hackillinois.org/auth/";
@@ -45,11 +43,6 @@
 		[ this.DEV_DEVICE, this.DEV_REDIRECT ],
 	]);
 
-<<<<<<< HEAD
-=======
-	static readonly DEVICE_LIST: string[] = [ this.IOS_DEVICE, this.ANDROID_DEVICE, this.WEB_DEVICE, this.DEFAULT_DEVICE, this.DEV_DEVICE ];
-
->>>>>>> 7aad9e88
 	static readonly GITHUB_OAUTH_CALLBACK:string = "https://adonix.hackillinois.org/auth/github/callback/";
 	static readonly GOOGLE_OAUTH_CALLBACK:string = "https://adonix.hackillinois.org/auth/google/callback/";
 
